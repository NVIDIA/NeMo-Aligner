--- conflicted
+++ resolved
@@ -91,11 +91,8 @@
         test_case:
           - ppo-llama3-pp2-reshard
           - dpo-llama3
-<<<<<<< HEAD
           - kd-llama3
-=======
           - sft-llama3
->>>>>>> e2c9695f
           - rm-llama3
     with:
       RUNNER: self-hosted-azure
