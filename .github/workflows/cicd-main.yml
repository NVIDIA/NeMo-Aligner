--- conflicted
+++ resolved
@@ -84,11 +84,8 @@
         test_case:
           - ppo-llama3-pp2-reshard
           - dpo-llama3
-<<<<<<< HEAD
           - sft-llama3
-=======
           - rm-llama3
->>>>>>> 35e5bd77
     with:
       RUNNER: self-hosted-azure
       # Fairly aggresive timeout that all functional tests should try to adhere to
