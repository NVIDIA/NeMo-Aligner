--- conflicted
+++ resolved
@@ -91,16 +91,12 @@
         test_case:
           - ppo-llama3-pp2-reshard
           - dpo-llama3
-<<<<<<< HEAD
           - spin-llama3
           - self_rewarding-llama3
           - generation-llama3
-
-=======
           - kd-llama3
           - sft-llama3
           - rm-llama3
->>>>>>> 32a2b772
     with:
       RUNNER: self-hosted-azure
       # Fairly aggresive timeout that all functional tests should try to adhere to
