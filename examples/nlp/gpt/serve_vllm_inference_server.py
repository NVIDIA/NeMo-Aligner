import argparse
import os
import contextlib
from flask import Flask, request, jsonify
import threading
import time
import random
import multiprocessing as mp

app = Flask(__name__)

os.environ['VLLM_WORKER_MULTIPROC_METHOD'] = 'spawn'

# Global variable to hold the inference server instance
#inference_server = None
in_q = mp.Queue()
out_q = mp.Queue()
inference_process = None

def worker_process(in_queue, out_queue, load_path, tp, test_state_dict=None):
    import torch
    import gc
    import glob
    from vllm import LLM, SamplingParams, TokensPrompt
    from vllm.worker.worker import Worker
    from vllm.utils import get_ip, get_open_port
    from vllm.distributed.parallel_state import destroy_model_parallel, destroy_distributed_environment
    import time
    from vllm.model_executor.model_loader.weight_utils import safetensors_weights_iterator
    from tensor_comms.shared_tensors import SharedCPUMemoryTensorDict

    class MyWorker(Worker):
        def clean_cuda_memory(self):
            torch.cuda.empty_cache()
            # Force garbage collection
            gc.collect()
            torch.cuda.empty_cache()

        def reset(self):
            self.model_runner.builder.reset_cached_inter_data()
            self.clean_cuda_memory()

        def update_full_weights(self, path, zero_init=False):
            """Update weights with synchronization across all nodes"""
            # Update local model weights
            hf_weights_files = glob.glob(os.path.join(path, "*.safetensors"))
            weight_iterator = safetensors_weights_iterator(hf_weights_files)
            for name, weight in weight_iterator:
                if zero_init:
                    weight.zero_()
                self.model_runner.model.load_weights(weights=[(name, weight)])
                del weight
        
        def update_weights_from_shared_dict(self, shared_dict: dict):
            shared_cpu_state_dict = SharedCPUMemoryTensorDict(communicable_metadata=shared_dict)
            # checksum_pre = 0
            # checksum = 0
            with torch.no_grad():
                for key, value in shared_cpu_state_dict.as_dict().items():
                    # checksum_pre += value.sum().item()
                    #print(f"Key: {key} {value[0]} {value.shape} {value.dtype}", flush=True)
                    self.model_runner.model.load_weights(weights=[(key, value)])
                    # checksum += value.sum().item()
            # print(f"Checksum: {checksum} {checksum_pre}", flush=True)
            shared_cpu_state_dict.close()
<<<<<<< HEAD
    
=======
            
>>>>>>> f779d960
    class VLLMInferenceServer:
        """
        This class simulates a vLLM inference server.
        Replace the simulation with actual vLLM startup,
        shutdown, and inference logic as needed.
        """
        def __init__(self):
            self.running = False
            self.asleep = False
            self.llm = None

        def start(self, path, tp):
            self.llm = LLM(
                model=path,
                worker_cls=MyWorker,
                load_format='dummy',
                device='cuda',
                tensor_parallel_size=tp, 
                generation_config='auto', 
<<<<<<< HEAD
                enforce_eager=True, 
                gpu_memory_utilization=.7, 
                enable_sleep_mode=True,
                trust_remote_code=True,
=======
                enforce_eager=True,
                gpu_memory_utilization=.92, 
                enable_sleep_mode=True,
                trust_remote_code=True,
                # max_model_len=16384,
>>>>>>> f779d960
            )
            self.running = True
            print("vLLM Inference Server started.")

        def sleep(self):
<<<<<<< HEAD
            self.llm.sleep(level=1)
=======
            self.llm.sleep(level=2)
>>>>>>> f779d960
            self.asleep = True

        def wake_up(self):
            torch.cuda.synchronize()
            self.llm.wake_up()
            torch.cuda.synchronize()
            self.asleep = False

        def refit(self, path, state_dict: dict, test_dict: dict, zero_init: bool = False):
            start = time.time()
            if self.asleep:
                free_bytes_before_wake = torch.cuda.mem_get_info()[0]
                print(f"GPU memory available before wake up: {free_bytes_before_wake / 1024**3:.2f} GB", flush=True)
                self.wake_up()
                free_bytes_before_wake = torch.cuda.mem_get_info()[0]
                print(f"GPU memory available after wake up: {free_bytes_before_wake / 1024**3:.2f} GB", flush=True)
            print(f"vLLM Wake up ({time.time() - start:.2f} seconds elapsed)", flush=True)
            if not isinstance(path, str):
                raise ValueError("a string path is needed to pass refit")

            # Total TP workers i.e. 1 driver_worker along with TP - 1 spawn workers
            # reset
            self.llm.llm_engine.reset_prefix_cache()
            for worker in self.llm.llm_engine.model_executor.workers:
                worker.execute_method("reset")
            self.llm.llm_engine.model_executor.driver_worker.worker.reset()

            # load weights
            for worker in self.llm.llm_engine.model_executor.workers:
                worker.execute_method("update_weights_from_shared_dict", state_dict)
            self.llm.llm_engine.model_executor.driver_worker.worker.update_weights_from_shared_dict(state_dict)

            elapsed_time = time.time() - start
            print(f"vLLM Refit ({elapsed_time:.2f} seconds elapsed)")
            return True

        def shutdown(self):
            destroy_model_parallel()
            destroy_distributed_environment()
            del self.llm.llm_engine.model_executor
            del self.llm
            with contextlib.suppress(AssertionError):
                torch.distributed.destroy_process_group()
            gc.collect()
            torch.cuda.empty_cache()
            self.llm = None
            self.running = False
            print("vLLM Inference Server shutdown.")

        def generate(self, batch_tokens: list[list[int]], sampling_params: dict):
            """
            For each sequence in batch_tokens, we generate:
              - a new sequence of output tokens
              - a list of logprobs (one per token in the generated sequence)
            """
            sampling_params = SamplingParams(
                temperature=sampling_params.get("temperature", 1.0),
                top_p=sampling_params.get("top_p", 1.0),
                top_k=sampling_params.get("top_k", -1),
                logprobs=0,
                max_tokens=sampling_params.get("max_tokens", 3072),
                #ignore_eos=True,
            )

            # Generate texts from the prompts. The output is a list of RequestOutput objects
            # that contain the prompt, generated text, and other information.
            prompt_tokens = [TokensPrompt(prompt_token_ids=tok_seq) for tok_seq in batch_tokens]
            outputs = self.llm.generate(prompt_tokens, sampling_params, use_tqdm=True)
            logprobs = []
            out_tokens = []
            for output in outputs:
                lps = [next(iter(l.items()))[1].logprob for l in output.outputs[0].logprobs]
                out_toks = [next(iter(l.items()))[0] for l in output.outputs[0].logprobs]
                logprobs.append(lps)
                out_tokens.append(out_toks)

            return out_tokens, logprobs

    server = VLLMInferenceServer()
    server.start(load_path, tp)
    server.llm.llm_engine.reset_prefix_cache()
    for worker in server.llm.llm_engine.model_executor.workers:
        worker.execute_method("reset")
    server.llm.llm_engine.model_executor.driver_worker.worker.reset()

    # load weights
    for worker in server.llm.llm_engine.model_executor.workers:
        worker.execute_method("update_weights_from_shared_dict", test_state_dict)
    server.llm.llm_engine.model_executor.driver_worker.worker.update_weights_from_shared_dict(test_state_dict)

    while True:
        command, args = in_queue.get()
        if command == "shutdown":
            server.shutdown()
            return
        elif command == "generate":
            batch_tokens = args[0]
            sampling_params = args[1]
            out_queue.put(server.generate(batch_tokens, sampling_params))
        elif command == "sleep":
            server.sleep()
            out_queue.put("asleep")
        elif command == "refit":
            path = args[0]
            state_dict = args[1]
            test_dict = args[2]
            server.refit(path, state_dict, test_dict, zero_init=False)
            out_queue.put("refitted")
        else:
            raise NotImplementedError("Unknown Command")



@app.route('/start', methods=['POST'])
def start_server():
    """
    Starts the vLLM inference server. Returns only when the server is ready.
    """
    global inference_process
    if inference_process is not None:
        return jsonify({"status": "already running"}), 200

    data = request.get_json()
    # set CUDA_VISIBLE_DEVICES to the TP group (str)
    os.environ["CUDA_VISIBLE_DEVICES"]=",".join(map(str, list(range(data["tp_src_gpu_idx"], data["tp_src_gpu_idx"]+data["tp"]))))
    inference_process = mp.Process(target=worker_process, args=(in_q, out_q, data["checkpoint_path"], data["tp"], data["test_state_dict"]))
    inference_process.start()
    return jsonify({"status": "started"}), 200

@app.route('/sleep', methods=['POST'])
def sleep_server():
    """
    Puts the vLLM inference server to sleep.
    """
    global inference_process
    global in_q
    in_q.put(("sleep", None))
    response = out_q.get()
    return jsonify({"status": response}), 200

@app.route('/refit', methods=['POST'])
def refit_server():
    """
    Refits the vLLM inference server.
    """
    global inference_process
    global in_q
    data = request.get_json()
    in_q.put(("refit", (data["checkpoint_path"], data["state_dict"], data["test_dict"])))
    response = out_q.get()
    return jsonify({"status": response}), 200

@app.route('/shutdown', methods=['POST'])
def shutdown_server():
    """
    Shuts down the vLLM inference server.
    """
    #global inference_server
    global inference_process
    global in_q
    #if inference_server is None or not inference_server.running:
    #    return jsonify({"status": "inference server not running"}), 400

    in_q.put(("shutdown", None))
    inference_process.join()
    inference_process = None
    #inference_server.shutdown()
    return jsonify({"status": "shutdown initiated"}), 200


@app.route('/generate', methods=['POST'])
def generate():
    """
    Performs inference on a batch of token lists.
    Expects a JSON payload that is a list of lists of tokens.
    Returns:
      - generations: list of generated token sequences for each batch element
      - logprobs: list of token-wise log-probabilities for each generation
    """
    global in_q
    global out_q
    global inference_process
    if inference_process is None:
        return jsonify({"error": "inference server not running"}), 400

    import time
    start_time = time.time()
    data = request.get_json()
    tokens = data["tokens"]
    sampling_params = data["sampling_params"]
    end_time = time.time()
    print(f"Request get_json time: {end_time - start_time} seconds")
    if not isinstance(tokens, list):
        return jsonify({"error": "Expected a list of lists of tokens"}), 400

    # Validate that each element in the list is itself a list
    for i, item in enumerate(tokens):
        if not isinstance(item, list):
            return jsonify({"error": f"Element at index {i} is not a list"}), 400

    in_q.put(("generate", (tokens, sampling_params)))
    generations, logprobs = out_q.get()
    response = {
        "response_tokens": generations,
        "response_logprobs": logprobs
    }
    import time
    start_time = time.time()
    response = jsonify(response), 200
    end_time = time.time()
    print(f"Response jsonify time: {end_time - start_time} seconds")
    return response


if __name__ == '__main__':
    # Run the Flask app
    parser = argparse.ArgumentParser(description='Flask server for serving VLLM inference (one TP group)')

    parser.add_argument(
        '--port', 
        type=int, 
        required=True, 
        help='Port number to use (must be an integer)'
    )
    args = parser.parse_args()
    port = args.port

    app.run(host='0.0.0.0', port=port)<|MERGE_RESOLUTION|>--- conflicted
+++ resolved
@@ -63,11 +63,7 @@
                     # checksum += value.sum().item()
             # print(f"Checksum: {checksum} {checksum_pre}", flush=True)
             shared_cpu_state_dict.close()
-<<<<<<< HEAD
-    
-=======
             
->>>>>>> f779d960
     class VLLMInferenceServer:
         """
         This class simulates a vLLM inference server.
@@ -87,28 +83,17 @@
                 device='cuda',
                 tensor_parallel_size=tp, 
                 generation_config='auto', 
-<<<<<<< HEAD
-                enforce_eager=True, 
-                gpu_memory_utilization=.7, 
-                enable_sleep_mode=True,
-                trust_remote_code=True,
-=======
                 enforce_eager=True,
                 gpu_memory_utilization=.92, 
                 enable_sleep_mode=True,
                 trust_remote_code=True,
                 # max_model_len=16384,
->>>>>>> f779d960
             )
             self.running = True
             print("vLLM Inference Server started.")
 
         def sleep(self):
-<<<<<<< HEAD
-            self.llm.sleep(level=1)
-=======
             self.llm.sleep(level=2)
->>>>>>> f779d960
             self.asleep = True
 
         def wake_up(self):
