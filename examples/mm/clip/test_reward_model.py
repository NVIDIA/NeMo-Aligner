# Copyright (c) 2022, NVIDIA CORPORATION.  All rights reserved.
#
# Licensed under the Apache License, Version 2.0 (the "License");
# you may not use this file except in compliance with the License.
# You may obtain a copy of the License at
#
#     http://www.apache.org/licenses/LICENSE-2.0
#
# Unless required by applicable law or agreed to in writing, software
# distributed under the License is distributed on an "AS IS" BASIS,
# WITHOUT WARRANTIES OR CONDITIONS OF ANY KIND, either express or implied.
# See the License for the specific language governing permissions and
# limitations under the License.

import pdb

import numpy as np
import torch
import torch.multiprocessing as mp
from omegaconf.omegaconf import OmegaConf
from torch.nn import functional as F
from torch.utils.data import DataLoader
from tqdm import tqdm
from transformers import AutoModel, AutoProcessor

from nemo.collections.nlp.parts.megatron_trainer_builder import MegatronTrainerBuilder
from nemo.core.config import hydra_runner
from nemo.utils import logging
from nemo.utils.exp_manager import exp_manager
from nemo_aligner.data.mm.pickscore_dataset import build_train_valid_datasets
from nemo_aligner.models.mm.stable_diffusion.image_text_rms import get_reward_model
from nemo_aligner.utils.distributed import Timer


@hydra_runner(config_path="conf", config_name="baseline")
@torch.no_grad()
def main(cfg) -> None:
    logging.info("\n\n************** Experiment configuration ***********")
    logging.info(f"\n{OmegaConf.to_yaml(cfg)}")

    cfg.model.global_batch_size = cfg.trainer.devices * cfg.trainer.num_nodes * cfg.model.micro_batch_size

    model = get_reward_model(cfg, cfg.model.micro_batch_size, cfg.model.global_batch_size).cuda()
    model.eval()
    batch_size = cfg.model.micro_batch_size
    _, val_ds, test_ds = build_train_valid_datasets(cfg.model, 0, return_test_data=True)
    val_dl = DataLoader(val_ds, batch_size=batch_size, drop_last=False, shuffle=False, collate_fn=model.dl_collate_fn,)
    test_dl = DataLoader(
        test_ds, batch_size=batch_size, drop_last=False, shuffle=False, collate_fn=model.dl_collate_fn
    )

    # collect all labels here
    all_val_probs = []
    all_val_labels = []

    # run through the val and test datasets
    thresholds = [0, 0.1, 0.2, 0.3, 0.4, 0.5, 0.6, 0.7, 0.8, 0.9, 1]
    for batch in tqdm(val_dl, total=len(val_dl)):
<<<<<<< HEAD
        img_0, img_1 = batch['img_0'], batch['img_1']
        label = batch['label']
        prompt = batch['prompt']
        
=======
        # print(batch)
        # break
        img_0, img_1 = batch["img_0"], batch["img_1"]
        label = batch["label"]
        prompt = batch["prompt"]

>>>>>>> b940735d
        # move to device
        img_0, img_1 = [x.cuda() for x in img_0], [x.cuda() for x in img_1]
        r0 = model.get_reward(img_0, prompt)[:, None]
        r1 = model.get_reward(img_1, prompt)[:, None]
        prob = F.softmax(torch.cat([r0, r1], dim=1), dim=1)  # [b, 2]
        # append
        all_val_probs.append(prob.detach().cpu())
        all_val_labels.append(label)

    all_val_probs = torch.cat(all_val_probs, 0)
    all_val_labels = torch.cat(all_val_labels, 0)
    logging.info(all_val_labels.shape, all_val_probs.shape)
    best_thres, accuracies = calc_thres(all_val_probs, all_val_labels, thresholds)
    logging.info(f"Best computed threshold from validation set is {best_thres}.")
    logging.info(f"All val accuracies: {accuracies}")

    # run on test set
    all_test_probs, all_test_labels = [], []
    for batch in tqdm(test_dl, total=len(test_dl)):
        img_0, img_1 = batch["img_0"], batch["img_1"]
        label = batch["label"]
        prompt = batch["prompt"]
        # move to device
        img_0, img_1 = [x.cuda() for x in img_0], [x.cuda() for x in img_1]
        r0 = model.get_reward(img_0, prompt)[:, None]
        r1 = model.get_reward(img_1, prompt)[:, None]
        prob = F.softmax(torch.cat([r0, r1], dim=1), dim=1)  # [b, 2]
        # append
        all_test_probs.append(prob.detach().cpu())
        all_test_labels.append(label)
    # concat and pass
    all_test_labels = torch.cat(all_test_labels, 0)
    all_test_probs = torch.cat(all_test_probs, 0)
    _, acc = calc_thres(all_test_probs, all_test_labels, [best_thres])
    logging.info(f"Test acc: {acc}.")


def calc_thres(probs, labels, thresholds):
    # both are of size [B, 2] and thresholds is a list
    scores = []
    arange = torch.arange(probs.shape[0])
    argmax = torch.argmax(probs, dim=1)
    batch_size = probs.shape[0]
    # compute ties
    for t in thresholds:
        ties = 1.0 * (torch.abs(probs[:, 0] - probs[:, 1]) <= t)  # [B, ]
        label_ties = 1.0 * (torch.abs(labels[:, 0] - labels[:, 1]) <= 0.01)
        # first term gives you a point, 0.5 or 0 points for all non-ambiguous predictions,
        # for predicted ties, if label is a tie, then give full point, else give half a point
        # if label is tie, but pred isnt, 0.5 is added from the first term
        score = (labels[arange, argmax] * (1 - ties)).sum() + (ties * (label_ties + 0.5 * (1 - label_ties))).sum()
        score /= batch_size
        scores.append(score.item())
    idx = int(np.argmax(scores))
    return thresholds[idx], scores


if __name__ == "__main__":
    main()<|MERGE_RESOLUTION|>--- conflicted
+++ resolved
@@ -56,19 +56,9 @@
     # run through the val and test datasets
     thresholds = [0, 0.1, 0.2, 0.3, 0.4, 0.5, 0.6, 0.7, 0.8, 0.9, 1]
     for batch in tqdm(val_dl, total=len(val_dl)):
-<<<<<<< HEAD
         img_0, img_1 = batch['img_0'], batch['img_1']
         label = batch['label']
         prompt = batch['prompt']
-        
-=======
-        # print(batch)
-        # break
-        img_0, img_1 = batch["img_0"], batch["img_1"]
-        label = batch["label"]
-        prompt = batch["prompt"]
-
->>>>>>> b940735d
         # move to device
         img_0, img_1 = [x.cuda() for x in img_0], [x.cuda() for x in img_1]
         r0 = model.get_reward(img_0, prompt)[:, None]
