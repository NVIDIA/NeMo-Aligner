--- conflicted
+++ resolved
@@ -310,15 +310,8 @@
             # save to pil
             for i in range(images.shape[0]):
                 i = i + global_idx
-<<<<<<< HEAD
                 img_path = os.path.join(annealed_out_dir, f"img_{i:05d}_{local_rank:02d}.png")
                 prompt_path = os.path.join(annealed_out_dir, f"prompt_{i:05d}_{local_rank:02d}.txt")
-=======
-                img_path = os.path.join(exp_dir, f"annealed_outputs_sdxl_{wt_type}/img_{i:05d}_{local_rank:02d}.png")
-                prompt_path = os.path.join(
-                    exp_dir, f"annealed_outputs_sdxl_{wt_type}/prompt_{i:05d}_{local_rank:02d}.txt"
-                )
->>>>>>> 9c18398b
                 Image.fromarray(images[i]).save(img_path)
                 with open(prompt_path, "w") as fi:
                     fi.write(batch[i])
