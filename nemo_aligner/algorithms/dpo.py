# Copyright (c) 2023, NVIDIA CORPORATION.  All rights reserved.
#
# Licensed under the Apache License, Version 2.0 (the "License");
# you may not use this file except in compliance with the License.
# You may obtain a copy of the License at
#
#     http://www.apache.org/licenses/LICENSE-2.0
#
# Unless required by applicable law or agreed to in writing, software
# distributed under the License is distributed on an "AS IS" BASIS,
# WITHOUT WARRANTIES OR CONDITIONS OF ANY KIND, either express or implied.
# See the License for the specific language governing permissions and
# limitations under the License.

import math
from collections import defaultdict
from statistics import mean
from typing import Any, Protocol

import torch
import torch.distributed
from omegaconf.dictconfig import DictConfig
from tqdm import tqdm

from nemo.collections.nlp.data.language_modeling.megatron.megatron_batch_samplers import (
    MegatronPretrainingRandomBatchSampler,
)
from nemo.collections.nlp.modules.common.megatron.utils import get_ltor_masks_and_position_ids
from nemo.utils import logging
from nemo_aligner.utils import parallel_state
from nemo_aligner.utils.distributed import SyncTimer
from nemo_aligner.utils.train_utils import clip_gradients
from nemo_aligner.utils.trainer_utils import check_progress, compute_limit_batches, compute_num_steps_per_epoch
from nemo_aligner.utils.utils import clear_memory


class DistributedCollateFunction(Protocol):
    def __call__(self, batch: list[dict], **kwargs: Any) -> dict[str, torch.Tensor]:
        ...


def dpo_custom_collate(
    batch: list[dict],
    eos_id: int,
    reset_position_ids: bool = False,
    reset_attention_mask: bool = False,
    eod_mask_loss: bool = False,
    pad_length_to_multiple_of: int | None = None,
) -> dict[str, torch.Tensor]:
    """
    Transposes minibatch from list[dict] -> dict[Tensor] and also pads
    
    This collate happens outside of the torch data loader and is not compatible with the multiprocessing
    logic due to requiring communication collectives.
    """
    if pad_length_to_multiple_of is not None and pad_length_to_multiple_of < 0:
        raise ValueError(f"{pad_length_to_multiple_of=} must be >= 0")
    chosen_tokens = [item["chosen"] for item in batch]
    rejected_tokens = [item["rejected"] for item in batch]
    chosen_lengths = torch.LongTensor([item["chosen_length"] for item in batch])
    rejected_lengths = torch.LongTensor([item["rejected_length"] for item in batch])
    chosen_labels = [item["chosen_labels"] for item in batch]
    rejected_labels = [item["rejected_labels"] for item in batch]
    chosen_rewards = torch.FloatTensor([item["chosen_reward"] for item in batch])
    rejected_rewards = torch.FloatTensor([item["rejected_reward"] for item in batch])

    chosen_tokens = torch.nn.utils.rnn.pad_sequence(chosen_tokens, batch_first=True, padding_value=eos_id)
    rejected_tokens = torch.nn.utils.rnn.pad_sequence(rejected_tokens, batch_first=True, padding_value=eos_id)
    chosen_labels = torch.nn.utils.rnn.pad_sequence(chosen_labels, batch_first=True, padding_value=-100)
    rejected_labels = torch.nn.utils.rnn.pad_sequence(rejected_labels, batch_first=True, padding_value=-100)
    assert chosen_tokens.shape == rejected_tokens.shape
    assert chosen_labels.shape == rejected_labels.shape

    if pad_length_to_multiple_of:
        # Assumes both chosen and rejected match
        max_seq_len = torch.tensor(chosen_tokens.shape[1], device=torch.cuda.current_device())
        torch.distributed.all_reduce(
            max_seq_len, op=torch.distributed.ReduceOp.MAX, group=parallel_state.get_data_parallel_group()
        )

        padded_max_len = math.ceil(max_seq_len / pad_length_to_multiple_of) * pad_length_to_multiple_of
        chosen_tokens = torch.nn.functional.pad(
            chosen_tokens, (0, padded_max_len - chosen_tokens.shape[1]), mode="constant", value=eos_id
        )
        rejected_tokens = torch.nn.functional.pad(
            rejected_tokens, (0, padded_max_len - rejected_tokens.shape[1]), mode="constant", value=eos_id
        )
        chosen_labels = torch.nn.functional.pad(
            chosen_labels, (0, padded_max_len - chosen_labels.shape[1]), mode="constant", value=-100
        )
        rejected_labels = torch.nn.functional.pad(
            rejected_labels, (0, padded_max_len - rejected_labels.shape[1]), mode="constant", value=-100
        )

    attention_mask, _, position_ids = get_ltor_masks_and_position_ids(
        chosen_tokens.cuda(), eos_id, reset_position_ids, reset_attention_mask, eod_mask_loss,
    )
    assert attention_mask.ndim == 4, "attention_mask is incorrect shape for dpo_custom_collate"
    if attention_mask.shape[0] == 1:
        # using .expand() here causes errors from pin_memory=True, so need to use .repeat()
        # attention_mask = attention_mask.expand(len(batch), *((-1,) * (len(attention_mask.shape) - 1)))
        attention_mask = attention_mask.repeat(len(batch), *((1,) * (len(attention_mask.shape) - 1)))

    output = {
        "chosen": chosen_tokens,
        "rejected": rejected_tokens,
        "chosen_length": chosen_lengths,
        "rejected_length": rejected_lengths,
        "chosen_labels": chosen_labels,
        "rejected_labels": rejected_labels,
        "attention_mask": attention_mask,
        "position_ids": position_ids,
        "chosen_rewards": chosen_rewards,
        "rejected_rewards": rejected_rewards,
    }
    return output


class DPOTrainer:
    """Trainer to coordinate DPO training"""

    def __init__(
        self,
        cfg: DictConfig,
        model,
        optimizer,
        scheduler,
        train_dataloader,
        val_dataloader,
        test_dataloader,
        collate_fn: DistributedCollateFunction,
        logger,
        ckpt_callback,
        run_timer,
    ):
        self.model = model
        self.train_dataloader = train_dataloader
        self.val_dataloader = val_dataloader
        self.test_dataloader = test_dataloader
        self.collate_fn = collate_fn
        self.logger = logger
        self.cfg = cfg
        self.optimizer = optimizer
        self.scheduler = scheduler

        # this timer checks if we should stop training
        self.run_timer = run_timer

        self.step = 0
        self.consumed_samples = 0

        self.ckpt_callback = ckpt_callback

        # compute `max_steps`
        self.num_steps_per_epoch = compute_num_steps_per_epoch(
            self.train_dataloader.batch_sampler, self.cfg.get("limit_train_batches", 1.0)
        )

        self.limit_val_batches = compute_limit_batches(len(val_dataloader), self.cfg.limit_val_batches)
        self.val_check_interval = (
            int(self.cfg.val_check_interval * self.num_steps_per_epoch)
            if isinstance(self.cfg.val_check_interval, float)
            else self.cfg.val_check_interval
        )
        self.set_max_steps()

        self.timer = SyncTimer(
            reduction="mean", sync_cuda=True, buffer_size=1, reduce_op=torch.distributed.ReduceOp.MAX
        )

    def validation_step(self, global_batch):
        # these things should go into a GPTModel wrapper
        self.model.prepare_for_validation_step()

        loss_mean, metrics = self.model.get_loss_and_metrics(batch=global_batch, forward_only=True)

        self.model.finish_validation_step()
        return loss_mean, metrics

    @torch.no_grad()
    def run_validation(self):
        loss_means = []
        val_metrics = defaultdict(list)

        val_pbar = tqdm(
            zip(range(self.limit_val_batches), self.augment_dataloader(self.val_dataloader)),
            total=self.limit_val_batches,
            leave=True,
            desc="Validation steps",
        )

        for _, batch in val_pbar:
            self.timer.start("validation_step_time")
            loss_mean, metrics = self.validation_step(batch)
            self.timer.stop("validation_step_time")
            validation_step_time = self.timer.get("validation_step_time")

            metrics["validation_step_time"] = validation_step_time

            loss_means.append(loss_mean)
            for k, v in metrics.items():
                val_metrics[k].append(v)
            log_val_metrics = {f"val_{k}": v for k, v in metrics.items()}
            val_pbar.set_postfix(log_val_metrics)

        val_metrics = {k: mean(v) for k, v in val_metrics.items()}
        return mean(loss_means), val_metrics

    def train_single_step(self, global_batch):
        self.optimizer.zero_grad()

        self.model.prepare_for_training_step()

        # NOTE: assume backward is called on the loss already
        loss_mean, metrics = self.model.get_loss_and_metrics(batch=global_batch, forward_only=False)

        self.model.finish_training_step()

        grad_norm = clip_gradients(self.model, self.cfg.gradient_clip_val)
        grad_norm = grad_norm.item() if torch.is_tensor(grad_norm) else grad_norm
        lr = self.optimizer.param_groups[0]["lr"]

        self.optimizer.step()
        self.scheduler.step()

        trainer_metrics = {}
        if grad_norm is not None:
            trainer_metrics["grad_norm"] = grad_norm
        trainer_metrics.update({"lr": lr, "loss": loss_mean})

        return loss_mean, {**metrics, **trainer_metrics}

    def fit(self):
        if (not isinstance(self.train_dataloader.batch_sampler, MegatronPretrainingRandomBatchSampler)) and (
            self.cfg.max_epochs is not None and self.cfg.max_epochs > 1
        ):
            # if you use MegatronPretrainingBatchSampler as the batch_sampler passed to your train dataloader (in builders.py)
            # then each epoch will repeat all your samples in the same order as the previous epoch, there is no shuffling
            # to fix this, you should use MegatronPretrainingRandomBatchSampler instead, which alleviates this issue and allows
            # random shuffling for each epoch.
            raise ValueError(
                "max_epochs > 1 is not supported unless using `MegatronPretrainingRandomBatchSampler` as the batch_sampler for your train dataloader"
            )

        epoch_iter = range(self.epoch, self.cfg.max_epochs)
        if len(epoch_iter) <= 0:
            # epoch done
            return

        self.run_timer.start_time()

        for _ in epoch_iter:
            num_steps_in_epoch = min(
                self.max_steps - self.step, self.num_steps_per_epoch - self.step % self.num_steps_per_epoch
            )
            loop_iter = range(num_steps_in_epoch)

            if not loop_iter:
                return  # training ended

            global_pbar = tqdm(
                self.augment_dataloader(self.train_dataloader),
                initial=self.step,
                total=self.max_steps,
                leave=True,
                desc="Training steps",
            )

            for _, global_batch in zip(loop_iter, global_pbar):
                self.timer.start("train_step_time")
                loss, metrics = self.train_single_step(global_batch)
                self.timer.stop("train_step_time")
                train_step_time = self.timer.get("train_step_time")
                # to help avoid fragmentation
                clear_memory()

                # TODO(geshen): maybe use the dataloader instead
                # bump up the consumed samples but not the step
                self.consumed_samples += self.model.cfg.global_batch_size
                metrics["consumed_samples"] = self.consumed_samples
                metrics["step_time"] = train_step_time
                metrics["epoch"] = self.epoch + 1
                self.logger.log_metrics(
                    metrics, step=self.step, prefix="train/",
                )
                metrics = {f"train_{k}": v for k, v in metrics.items()}

                self.step += 1

                run_time_exceeded = self.run_timer.is_finished()
                run_val, save_model, is_train_end = check_progress(
                    self.step,
                    self.max_steps,
                    self.val_check_interval,
                    self.cfg.save_interval,
                    self.limit_val_batches,
                    run_time_exceeded=run_time_exceeded,
                )

                if run_val:
                    val_loss, val_metrics = self.run_validation()
                    # validation is done on the UPDATED weights
                    # so we use the incremented self.step
                    self.logger.log_metrics(val_metrics, step=self.step, prefix="val/")
                    val_metrics = {f"val_{k}": v for k, v in val_metrics.items()}
                    metrics.update(val_metrics)

                global_pbar.set_postfix(metrics)

                if save_model:
                    # PTL save wants tensors only
                    metrics = {k: torch.as_tensor(v) for k, v in metrics.items()}
                    self.save(metrics, is_train_end=is_train_end)

                if run_time_exceeded:
                    logging.info(f"Time limit given by run_timer={self.run_timer} reached. Stopping run")
                    return

                metrics.clear()

        self.logger.finalize()

    def save(self, extra_candidates=None, is_train_end=False):
        """PTL based save"""
        torch.distributed.barrier()

        if extra_candidates is None:
            extra_candidates = {}

        monitor_candidates = {k: torch.tensor(v, dtype=torch.int32) for k, v in self.state_dict().items()}
        monitor_candidates.update(extra_candidates)

        self.ckpt_callback.custom_save(monitor_candidates=monitor_candidates, is_train_end=is_train_end)

    def set_max_steps(self):
        self.max_steps = self.num_steps_per_epoch * self.cfg.max_epochs

        if (max_steps := self.cfg.get("max_steps", -1)) >= 0:
            self.max_steps = min(self.max_steps, max_steps)

    def state_dict(self):
        return {
            "step": self.step,
            "consumed_samples": self.consumed_samples,
            "epoch": self.epoch,
        }

    def load_state_dict(self, state_dict):
        self.step = state_dict["step"]
        self.consumed_samples = state_dict["consumed_samples"]

        loaded_values = [self.step, self.consumed_samples]

        # make sure everyone loaded the same checkpoint as rank 0
        to_broadcast = torch.tensor(loaded_values, dtype=torch.float32, device=torch.cuda.current_device())
        torch.distributed.broadcast(to_broadcast, 0)

        assert loaded_values == to_broadcast.tolist()
        # restore max steps we need to run for
        self.set_max_steps()

    def augment_dataloader(self, dataloader):
        """Augment dataloader with ref policy log prob"""
        iter_dataloader = iter(dataloader)
        while True:
            try:
                batch = next(iter_dataloader)
<<<<<<< HEAD

=======
                batch = self.collate_fn(batch)
>>>>>>> 716e5033
                logprobs = self.model.get_ref_policy_logprobs(batch).cpu()
                packed = (not "chosen" in batch)
                if not packed:
                    chosen_logps, reject_logps = torch.split(logprobs, len(logprobs) // 2, dim=0)
                    batch["ref_policy_log_probs_chosen"] = chosen_logps
                    batch["ref_policy_log_probs_rejected"] = reject_logps
                else:
                    batch["ref_policy_log_probs"] = logprobs

                yield batch
                del logprobs
                if not packed:
                    del chosen_logps, reject_logps
            except StopIteration:
                break

    @property
    def epoch(self):
        return self.step // self.num_steps_per_epoch<|MERGE_RESOLUTION|>--- conflicted
+++ resolved
@@ -365,11 +365,7 @@
         while True:
             try:
                 batch = next(iter_dataloader)
-<<<<<<< HEAD
-
-=======
                 batch = self.collate_fn(batch)
->>>>>>> 716e5033
                 logprobs = self.model.get_ref_policy_logprobs(batch).cpu()
                 packed = (not "chosen" in batch)
                 if not packed:
