# Copyright (c) 2023, NVIDIA CORPORATION.  All rights reserved.
#
# Licensed under the Apache License, Version 2.0 (the "License");
# you may not use this file except in compliance with the License.
# You may obtain a copy of the License at
#
#     http://www.apache.org/licenses/LICENSE-2.0
#
# Unless required by applicable law or agreed to in writing, software
# distributed under the License is distributed on an "AS IS" BASIS,
# WITHOUT WARRANTIES OR CONDITIONS OF ANY KIND, either express or implied.
# See the License for the specific language governing permissions and
# limitations under the License.

import threading
import time
from typing import Dict

import numpy as np
import torch
from megatron.core.utils import divide
from pytriton.decorators import batch, sample
from pytriton.model_config import ModelConfig, Tensor
from pytriton.model_config.common import DynamicBatcher
from pytriton.triton import Triton, TritonConfig
from tqdm import tqdm

from nemo.collections.nlp.modules.common.megatron.utils import get_iterator_k_split
from nemo.utils import logging
from nemo_aligner.servers.constants import ServerSignal
from nemo_aligner.servers.server_callables import process_inference_request
from nemo_aligner.utils import parallel_state
<<<<<<< HEAD
from nemo_aligner.utils.distributed import SyncTimer, broadcast_2d_tensor, rebalance_nd_tensor
=======
from nemo_aligner.utils.distributed import SyncTimer, broadcast_2d_tensor, run_distributed_inference
>>>>>>> a9f722af
from nemo_aligner.utils.server_utils import lock_method, pad_input
from nemo_aligner.utils.train_utils import clip_gradients
from nemo_aligner.utils.utils import apply_func_to_dict

ENDPOINT_BIND_ADDRESS = "0.0.0.0"

# once we merge the critic and actor configs
# we should set this to num_rollout_samples in the actor
MAX_BATCH = 9999999


class CriticServerTrainer:
    r"""Class that implements the critic training via PyTriton requests.
        There are 3 things the server does
            1. training
            2. inference for the critic(and maybe the reward model)
            3. saving the critic

        It starts a PyTriton server on rank 0, and rank 0 will tell other
        ranks what to do
    """

<<<<<<< HEAD
    def __init__(self, cfg, model, optimizer, scheduler, logger, ckpt_callback):
=======
    def __init__(self, cfg, model, optimizer, scheduler, logger, ckpt_callback, tokenize_func, gbs):
>>>>>>> a9f722af
        self.lock = threading.Lock()
        self.logger = logger
        self.cfg = cfg
        self.model = model
        self.optimizer = optimizer
        self.scheduler = scheduler
        self.ckpt_callback = ckpt_callback
        self.gbs = cfg.gbs
        self.forward_mbs = cfg.forward_mbs
        self.step = 0
        self.pad_sequence_length_to_multiple = cfg.pad_sequence_length_to_multiple

        self.pad_sequence_length_to_multiple = cfg.get("pad_sequence_length_to_multiple", None)
        self.tokenize_func = tokenize_func

        # server parameters
        self.combine_rm_and_critic_server = cfg.combine_rm_and_critic_server
        self.max_queue_delay_microseconds = cfg.get("max_queue_delay_microseconds", 2000)

        inference_micro_batch_size = cfg.inference_micro_batch_size
        if isinstance(inference_micro_batch_size, int):  # for backwards compatability
            inference_micro_batch_size = [inference_micro_batch_size]
        self.preferred_batch_sizes = [
            item * parallel_state.get_data_parallel_world_size() for item in inference_micro_batch_size
        ]
        self.pad_batch_to_multiple = min(self.preferred_batch_sizes)

        self.infer_fn = model.infer_rm_critic if self.combine_rm_and_critic_server else model.infer
        self.port = cfg.port

        # PyTriton args
        self.infer_inputs = (
            Tensor(name="sentences", shape=(-1,), dtype=bytes, optional=True),
            Tensor(name="tokens", shape=(-1,), dtype=np.int64, optional=True),
            Tensor(name="sequence_lengths", shape=(-1,), dtype=np.int64, optional=True),
        )
        self.infer_outputs = [
            Tensor(name="values", shape=(-1,), dtype=np.float32),
        ]
        if self.combine_rm_and_critic_server:
            self.infer_outputs.append(Tensor(name="rewards", shape=(-1,), dtype=np.float32))

        self.train_inputs = (
            Tensor(name="tokens", shape=(-1, -1,), dtype=np.int64, optional=False),
            Tensor(name="returns", shape=(-1, -1,), dtype=np.float32, optional=False),
            Tensor(name="prev_values", shape=(-1, -1,), dtype=np.float32, optional=False),
            Tensor(name="mask", shape=(-1, -1,), dtype=np.float32, optional=False),
        )
        self.train_outputs = (Tensor(name="loss_mean", shape=(1,), dtype=np.float32),)

        self.save_inputs = (Tensor(name="dummy_var", shape=(1,), dtype=np.int64),)
        self.save_outputs = (Tensor(name="status", shape=(1,), dtype=np.int64),)

        self.timer = SyncTimer(
            reduction="mean", sync_cuda=True, buffer_size=1, reduce_op=torch.distributed.ReduceOp.MAX
        )

    @batch
    @lock_method("self.lock")
    def server_infer(self, **inputs: np.ndarray) -> Dict[str, np.ndarray]:
        # tell other ranks to start inference
        choice = ServerSignal.FORWARD.cuda()
        torch.distributed.broadcast(choice, 0)

        inputs, extra, prepad_sequence_length = process_inference_request(
            inputs,
<<<<<<< HEAD
            pad_to=self.forward_mbs * parallel_state.get_data_parallel_world_size(),
            pad_sequence_length_to_multiple=self.pad_sequence_length_to_multiple,
        )
        rewards, values = self.run_inference(inputs=inputs, extra=extra)

=======
            pad_to=self.pad_batch_to_multiple,
            pad_sequence_length_to_multiple=self.pad_sequence_length_to_multiple,
            tokenize_func=self.tokenize_func,
        )
        rewards, values = self.run_inference(inputs=inputs)

        # if the inference request has extra padding that it doesn't need
        # then we will pad it back up to the expected padding when returning the values
>>>>>>> a9f722af
        if prepad_sequence_length > values.shape[1]:
            values = np.pad(
                values, ((0, 0), (0, prepad_sequence_length - values.shape[1])), mode="constant", constant_values=0
            )
        else:
            values = values[:, :prepad_sequence_length]

        output = {
            "values": values,
        }
        if self.combine_rm_and_critic_server:
            output["rewards"] = rewards[:, None]

        return {k: v[: v.shape[0] - extra] for k, v in output.items()}

    @sample
    @lock_method("self.lock")
    def server_save(self, **_: np.ndarray) -> Dict[str, np.ndarray]:
        # tell other ranks to start inference
        choice = ServerSignal.SAVE.cuda()
        torch.distributed.broadcast(choice, 0)
        self.save()
        return {"status": np.array((0,), dtype=np.int32)}

    @sample
    @lock_method("self.lock")
    def server_train(self, **inputs: np.ndarray) -> Dict[str, np.ndarray]:
        tokens = inputs.pop("tokens", None)
        returns = inputs.pop("returns", None)
        prev_values = inputs.pop("prev_values", None)
        mask = inputs.pop("mask", None)

        # we should pad to GBS
        tokens, extra_tokens = pad_input(tokens, self.gbs)
        returns, extra_returns = pad_input(returns, self.gbs)
        prev_values, extra_values = pad_input(prev_values, self.gbs)

        # have to set the pad value to 0, so the masked mean in the loss will
        # have no effect for the padded batch
        mask, extra_mask = pad_input(mask, self.gbs, pad_value=0)

        assert extra_tokens == extra_returns == extra_values == extra_mask

        batch = {
            "tokens": tokens,
            "returns": returns,
            "prev_values": prev_values,
            "mask": mask,
        }

        batch = apply_func_to_dict(torch.tensor, batch)

        choice = ServerSignal.TRAIN.cuda()
        torch.distributed.broadcast(choice, 0)

        loss_mean = self.run_training(**batch)
        return {"loss_mean": np.array((loss_mean,))}

    def run_server(self):
        if torch.distributed.get_rank() == 0:
            triton_config = TritonConfig(
                allow_http=True,
                allow_grpc=False,
                allow_metrics=False,
                http_address=ENDPOINT_BIND_ADDRESS,
                http_port=self.port,
            )
<<<<<<< HEAD
            # try to find a common multiple of forward mbs and dp so we don't need to pad
            dp_size = parallel_state.get_data_parallel_world_size()
            preferred_batch_size = [dp_size * self.forward_mbs * (i + 1) for i in range(1000)]

            # 1 second latency max
            dynamic_batcher = DynamicBatcher(
                max_queue_delay_microseconds=self.cfg.max_queue_delay_microseconds,
                preferred_batch_size=preferred_batch_size,
            )

            # we cut the batch into pieces so we don't need to have a max batch size
            infer_model_config = ModelConfig(batching=True, max_batch_size=9999999, batcher=dynamic_batcher)
=======

            dynamic_batcher = DynamicBatcher(
                max_queue_delay_microseconds=self.max_queue_delay_microseconds,
                preferred_batch_size=self.preferred_batch_sizes,
            )

            # we cut the batch into pieces so we don't need to have a max batch size
            infer_model_config = ModelConfig(batching=True, max_batch_size=MAX_BATCH, batcher=dynamic_batcher)
>>>>>>> a9f722af
            # the model will split the train batch by itself
            train_model_config = ModelConfig(batching=False, max_batch_size=0, batcher=None)
            save_model_config = ModelConfig(batching=False, max_batch_size=0, batcher=None)

            with Triton(config=triton_config) as triton:
                triton.bind(
                    model_name="critic_infer",
                    infer_func=self.server_infer,
                    inputs=self.infer_inputs,
                    outputs=self.infer_outputs,
                    config=infer_model_config,
                )
                triton.bind(
                    model_name="critic_train",
                    infer_func=self.server_train,
                    inputs=self.train_inputs,
                    outputs=self.train_outputs,
                    config=train_model_config,
                )
                triton.bind(
                    model_name="critic_save",
                    infer_func=self.server_save,
                    inputs=self.save_inputs,
                    outputs=self.save_outputs,
                    config=save_model_config,
                )
                triton.serve()

        else:
            self.run_subscriber_loop()

    def run_subscriber_loop(self):
        while True:
            command = ServerSignal.INVALID.cuda()
            torch.distributed.broadcast(command, 0)
            op = command.item()

            if op == ServerSignal.FORWARD:
                self.run_inference()
            elif op == ServerSignal.TRAIN:
                self.run_training()
            elif op == ServerSignal.SAVE:
                self.save()
            else:
                raise RuntimeError(f"Invalid operation: {op}")

    @torch.no_grad()
    def run_inference(self, inputs=None, extra=None):
        """only rank 0 has valid data
        """
        self.model.prepare_for_inference()
<<<<<<< HEAD
        tokens, lengths = None, None
        dp_rank = parallel_state.get_data_parallel_rank()
        dp_size = parallel_state.get_data_parallel_world_size()
        is_rank_0 = torch.distributed.get_rank() == 0

        if is_rank_0:
            tokens = torch.as_tensor(inputs["inputs"], dtype=torch.long, device=torch.cuda.current_device())
            lengths = torch.as_tensor(inputs["sequence_length"], dtype=torch.long, device=torch.cuda.current_device())

        tokens = broadcast_2d_tensor(tokens, 0, dtype=torch.long, group=None).chunk(dp_size)[dp_rank]
        lengths = broadcast_2d_tensor(lengths, 0, dtype=torch.long, group=None).chunk(dp_size)[dp_rank].squeeze(-1)

        outputs = self.infer_fn(inputs=(tokens, lengths))

        if self.combine_rm_and_critic_server:
            rewards, values = outputs
            rewards = (
                rebalance_nd_tensor(rewards, group=parallel_state.get_data_parallel_group())
                .squeeze(dim=(1,))
                .cpu()
                .numpy()
            )

        else:
            values = outputs
            rewards = None

        values = rebalance_nd_tensor(values, group=parallel_state.get_data_parallel_group()).cpu().numpy()

        self.model.finish_inference()
=======
        rewards, values = run_distributed_inference(inputs, self.infer_fn, self.combine_rm_and_critic_server)
        self.model.finish_inference()

>>>>>>> a9f722af
        torch.distributed.barrier()
        return rewards, values

    def run_training(self, tokens=None, returns=None, prev_values=None, mask=None):
        """assume that the batch is already padded
        """
        # broadcast to every rank and then split out the tensor after
        batch = {
            "tokens": tokens,
            "returns": returns,
            "prev_values": prev_values,
            "mask": mask,
        }

        batch["tokens"] = broadcast_2d_tensor(batch["tokens"], src=0, group=None, dtype=torch.int64)
        batch["returns"] = broadcast_2d_tensor(batch["returns"], src=0, group=None, dtype=torch.float32)
        batch["prev_values"] = broadcast_2d_tensor(batch["prev_values"], src=0, group=None, dtype=torch.float32)
        batch["mask"] = broadcast_2d_tensor(batch["mask"], src=0, group=None, dtype=torch.float32)
        input_size = batch["tokens"].size(0)

        self.model.prepare_for_training()

        num_gbs = divide(input_size, self.gbs)

        # split the input into global batches
        gbs_iterator = get_iterator_k_split(batch, num_gbs)

        global_pbar = tqdm(gbs_iterator, total=num_gbs, leave=True, desc="Training steps")

        for gbs in global_pbar:
            # get the batch we need to process for DP
            dp_batch = list(get_iterator_k_split(gbs, parallel_state.get_data_parallel_world_size()))[
                parallel_state.get_data_parallel_rank()
            ]

            self.model.prepare_for_training_step()
            self.optimizer.zero_grad()

            self.timer.start("train_step_time")
            loss_mean, metrics = self.model.get_loss_and_metrics(dp_batch, forward_only=False)
            self.timer.stop("train_step_time")
            train_step_time = self.timer.get("train_step_time")
            metrics["step_time"] = train_step_time

            self.model.finish_training_step()

            grad_norm = clip_gradients(self.model, self.cfg.gradient_clip_val)
            grad_norm = grad_norm.item() if torch.is_tensor(grad_norm) else grad_norm
            lr = self.optimizer.param_groups[0]["lr"]

            self.optimizer.step()
            self.scheduler.step()

            if grad_norm is not None:
                metrics["grad_norm"] = grad_norm

            metrics.update({"lr": lr, "loss": loss_mean})

            self.logger.log_metrics(
                metrics, step=self.step, prefix="train/",
            )
            global_pbar.set_postfix(metrics)

            self.step += 1

        self.model.finish_training()
        torch.cuda.synchronize()
        torch.distributed.barrier()
        return loss_mean

    def save(self, extra_candidates=None, is_train_end=False, save_top_only=False):
        """PTL based save"""
        # when using adam offloading, need to load back the adam states
        # so need to call prepare for training
        self.model.prepare_for_training()
        torch.cuda.synchronize()
        torch.distributed.barrier()

        if extra_candidates is None:
            extra_candidates = {}

        monitor_candidates = {k: torch.tensor(v, dtype=torch.int32) for k, v in self.state_dict().items()}
        monitor_candidates.update(extra_candidates)

        logging.info(f"saving checkpoint at step {self.step}")
        self.ckpt_callback.custom_save(
            monitor_candidates=monitor_candidates, is_train_end=is_train_end, save_top_only=save_top_only
        )

        # make sure everyone is done saving
        torch.distributed.barrier()
        self.model.finish_training()

    def state_dict(self):
        return {
            "step": self.step,
        }

    def load_state_dict(self, state_dict):
        self.step = state_dict["step"]

        loaded_values = [self.step]

        # make sure everyone loaded the same checkpoint as rank 0
        to_broadcast = torch.tensor(loaded_values, dtype=torch.float32, device=torch.cuda.current_device())
        torch.distributed.broadcast(to_broadcast, 0)
        assert loaded_values == to_broadcast.tolist()<|MERGE_RESOLUTION|>--- conflicted
+++ resolved
@@ -30,11 +30,7 @@
 from nemo_aligner.servers.constants import ServerSignal
 from nemo_aligner.servers.server_callables import process_inference_request
 from nemo_aligner.utils import parallel_state
-<<<<<<< HEAD
-from nemo_aligner.utils.distributed import SyncTimer, broadcast_2d_tensor, rebalance_nd_tensor
-=======
 from nemo_aligner.utils.distributed import SyncTimer, broadcast_2d_tensor, run_distributed_inference
->>>>>>> a9f722af
 from nemo_aligner.utils.server_utils import lock_method, pad_input
 from nemo_aligner.utils.train_utils import clip_gradients
 from nemo_aligner.utils.utils import apply_func_to_dict
@@ -57,11 +53,7 @@
         ranks what to do
     """
 
-<<<<<<< HEAD
-    def __init__(self, cfg, model, optimizer, scheduler, logger, ckpt_callback):
-=======
     def __init__(self, cfg, model, optimizer, scheduler, logger, ckpt_callback, tokenize_func, gbs):
->>>>>>> a9f722af
         self.lock = threading.Lock()
         self.logger = logger
         self.cfg = cfg
@@ -72,7 +64,6 @@
         self.gbs = cfg.gbs
         self.forward_mbs = cfg.forward_mbs
         self.step = 0
-        self.pad_sequence_length_to_multiple = cfg.pad_sequence_length_to_multiple
 
         self.pad_sequence_length_to_multiple = cfg.get("pad_sequence_length_to_multiple", None)
         self.tokenize_func = tokenize_func
@@ -128,13 +119,6 @@
 
         inputs, extra, prepad_sequence_length = process_inference_request(
             inputs,
-<<<<<<< HEAD
-            pad_to=self.forward_mbs * parallel_state.get_data_parallel_world_size(),
-            pad_sequence_length_to_multiple=self.pad_sequence_length_to_multiple,
-        )
-        rewards, values = self.run_inference(inputs=inputs, extra=extra)
-
-=======
             pad_to=self.pad_batch_to_multiple,
             pad_sequence_length_to_multiple=self.pad_sequence_length_to_multiple,
             tokenize_func=self.tokenize_func,
@@ -143,7 +127,6 @@
 
         # if the inference request has extra padding that it doesn't need
         # then we will pad it back up to the expected padding when returning the values
->>>>>>> a9f722af
         if prepad_sequence_length > values.shape[1]:
             values = np.pad(
                 values, ((0, 0), (0, prepad_sequence_length - values.shape[1])), mode="constant", constant_values=0
@@ -211,20 +194,6 @@
                 http_address=ENDPOINT_BIND_ADDRESS,
                 http_port=self.port,
             )
-<<<<<<< HEAD
-            # try to find a common multiple of forward mbs and dp so we don't need to pad
-            dp_size = parallel_state.get_data_parallel_world_size()
-            preferred_batch_size = [dp_size * self.forward_mbs * (i + 1) for i in range(1000)]
-
-            # 1 second latency max
-            dynamic_batcher = DynamicBatcher(
-                max_queue_delay_microseconds=self.cfg.max_queue_delay_microseconds,
-                preferred_batch_size=preferred_batch_size,
-            )
-
-            # we cut the batch into pieces so we don't need to have a max batch size
-            infer_model_config = ModelConfig(batching=True, max_batch_size=9999999, batcher=dynamic_batcher)
-=======
 
             dynamic_batcher = DynamicBatcher(
                 max_queue_delay_microseconds=self.max_queue_delay_microseconds,
@@ -233,7 +202,6 @@
 
             # we cut the batch into pieces so we don't need to have a max batch size
             infer_model_config = ModelConfig(batching=True, max_batch_size=MAX_BATCH, batcher=dynamic_batcher)
->>>>>>> a9f722af
             # the model will split the train batch by itself
             train_model_config = ModelConfig(batching=False, max_batch_size=0, batcher=None)
             save_model_config = ModelConfig(batching=False, max_batch_size=0, batcher=None)
@@ -285,42 +253,9 @@
         """only rank 0 has valid data
         """
         self.model.prepare_for_inference()
-<<<<<<< HEAD
-        tokens, lengths = None, None
-        dp_rank = parallel_state.get_data_parallel_rank()
-        dp_size = parallel_state.get_data_parallel_world_size()
-        is_rank_0 = torch.distributed.get_rank() == 0
-
-        if is_rank_0:
-            tokens = torch.as_tensor(inputs["inputs"], dtype=torch.long, device=torch.cuda.current_device())
-            lengths = torch.as_tensor(inputs["sequence_length"], dtype=torch.long, device=torch.cuda.current_device())
-
-        tokens = broadcast_2d_tensor(tokens, 0, dtype=torch.long, group=None).chunk(dp_size)[dp_rank]
-        lengths = broadcast_2d_tensor(lengths, 0, dtype=torch.long, group=None).chunk(dp_size)[dp_rank].squeeze(-1)
-
-        outputs = self.infer_fn(inputs=(tokens, lengths))
-
-        if self.combine_rm_and_critic_server:
-            rewards, values = outputs
-            rewards = (
-                rebalance_nd_tensor(rewards, group=parallel_state.get_data_parallel_group())
-                .squeeze(dim=(1,))
-                .cpu()
-                .numpy()
-            )
-
-        else:
-            values = outputs
-            rewards = None
-
-        values = rebalance_nd_tensor(values, group=parallel_state.get_data_parallel_group()).cpu().numpy()
-
-        self.model.finish_inference()
-=======
         rewards, values = run_distributed_inference(inputs, self.infer_fn, self.combine_rm_and_critic_server)
         self.model.finish_inference()
 
->>>>>>> a9f722af
         torch.distributed.barrier()
         return rewards, values
 
