--- conflicted
+++ resolved
@@ -138,17 +138,11 @@
         if self.scheduler is not None:
             self.scheduler.step()
 
-<<<<<<< HEAD
         model_ref = self.model.model.module if self.model.megatron_amp_O2 else self.model.model
 
-        # Now, you can directly access the noise_scheduler without repeated if-else checks
         noise_scheduler = model_ref.embedding.noise_scheduler
         if noise_scheduler is not None:
             noise_scheduler.step()
-=======
-        if self.model.model.embedding.noise_scheduler is not None:
-            self.model.model.embedding.noise_scheduler.step()
->>>>>>> 0b90a8b4
 
         trainer_metrics = {}
         if grad_norm is not None:
