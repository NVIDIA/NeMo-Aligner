# Copyright (c) 2023, NVIDIA CORPORATION.  All rights reserved.
#
# Licensed under the Apache License, Version 2.0 (the "License");
# you may not use this file except in compliance with the License.
# You may obtain a copy of the License at
#
#     http://www.apache.org/licenses/LICENSE-2.0
#
# Unless required by applicable law or agreed to in writing, software
# distributed under the License is distributed on an "AS IS" BASIS,
# WITHOUT WARRANTIES OR CONDITIONS OF ANY KIND, either express or implied.
# See the License for the specific language governing permissions and
# limitations under the License.

from collections import defaultdict
from statistics import mean

import torch
from omegaconf import OmegaConf
from omegaconf.dictconfig import DictConfig
from tqdm import tqdm

from nemo.collections.nlp.data.language_modeling.megatron.megatron_batch_samplers import (
    MegatronPretrainingRandomBatchSampler,
)
from nemo.collections.nlp.modules.common.megatron.utils import get_ltor_masks_and_position_ids
from nemo.utils import logging
from nemo_aligner.utils.distributed import SyncTimer
from nemo_aligner.utils.ppo_utils import create_mask
from nemo_aligner.utils.text_generation_utils import TrackLengthGPTModelTextGenerationStrategy
from nemo_aligner.utils.train_utils import clip_gradients
from nemo_aligner.utils.trainer_utils import check_progress, compute_limit_batches, compute_num_steps_per_epoch
from nemo_aligner.utils.utils import clear_memory, cpu_weight_swap, retrieve_model_state_dict_in_cpu

"""
GPTSFTChatDataset output is dict with keys: ['input_ids', 'mask', 'context_ids', 'answer_ids', 'metadata']

input_ids: torch.LongTensor - the entire prompt + response, including the system preamble which is specified by "system" in the jsonl
mask: torch.BoolTensor with False for the preamble+prompt, and True for the response
context_ids: torch.LongTensor - the entire preamble + prompt
answer_ids: torch.LongTensor - the entire response only
metadata: dict - with keys "system" for the preamble, and "mask" which is "User" or "Assistant"
"""


def spin_custom_collate(batch, eos_id, reset_position_ids=False, reset_attention_mask=False, eod_mask_loss=False):
    input_ids = [item["input_ids"] for item in batch]
    masks = [item["mask"] for item in batch]
    context_ids = [item["context_ids"] for item in batch]
    answer_ids = [item["answer_ids"] for item in batch]
    context_lengths = torch.LongTensor([len(x) for x in context_ids])
    combined_lengths = torch.LongTensor([len(x) for x in input_ids])

    input_ids = torch.nn.utils.rnn.pad_sequence(input_ids, batch_first=True, padding_value=eos_id)
    masks = torch.nn.utils.rnn.pad_sequence(masks, batch_first=True, padding_value=False)
    context_ids = torch.nn.utils.rnn.pad_sequence(context_ids, batch_first=True, padding_value=eos_id)
    answer_ids = torch.nn.utils.rnn.pad_sequence(answer_ids, batch_first=True, padding_value=eos_id)

    output = {
        "prompts_and_answers": input_ids,
        "masks": masks,
        "prompts_only": context_ids,
        "answers_only": answer_ids,
        "prompt_lengths": context_lengths,
        "combined_lengths": combined_lengths,
    }

    return output


class SPINTrainer:
    """Trainer to coordinate SPIN SFT training
    """

    def __init__(
        self,
        cfg: DictConfig,
        model,
        optimizer,
        scheduler,
        train_dataloader,
        val_dataloader,
        test_dataloader,
        logger,
        ckpt_callback,
        run_timer,
    ):
        self.model = model
        self.train_dataloader = train_dataloader
        self.val_dataloader = val_dataloader
        self.test_dataloader = test_dataloader
        self.logger = logger
        self.cfg = cfg
        self.optimizer = optimizer
        self.scheduler = scheduler

        # this timer checks if we should stop training
        self.run_timer = run_timer

        self.step = 0
        self.consumed_samples = 0

        self.ckpt_callback = ckpt_callback

        # compute `max_steps`
        self.num_steps_per_epoch = compute_num_steps_per_epoch(self.train_dataloader.batch_sampler)

        self.limit_val_batches = compute_limit_batches(len(val_dataloader), self.cfg.limit_val_batches)
        self.val_check_interval = (
            int(self.cfg.val_check_interval * self._train_dataloader_len)
            if isinstance(self.cfg.val_check_interval, float)
            else self.cfg.val_check_interval
        )
        self.set_max_steps()

        self.timer = SyncTimer(
            reduction="mean", sync_cuda=True, buffer_size=1, reduce_op=torch.distributed.ReduceOp.MAX
        )

        self.length_params = OmegaConf.to_container(self.model.cfg.spin.length_params, resolve=True)
        self.sampling_params = OmegaConf.to_container(self.model.cfg.spin.sampling_params, resolve=True)
        self.max_gen_seq_len = self.length_params["max_length"]

    def validation_step(self, global_batch):
        # these things should go into a GPTModel wrapper
        self.model.prepare_for_validation_step()

        loss_mean, metrics = self.model.get_loss_and_metrics_vanilla_sft(batch=global_batch, forward_only=True)

        self.model.finish_validation_step()
        return loss_mean, metrics

    @torch.no_grad()
    def run_validation(self):
        loss_means = []
        val_metrics = defaultdict(list)

        val_pbar = tqdm(
            zip(range(self.limit_val_batches), self.val_dataloader),
            total=self.limit_val_batches,
            leave=True,
            desc="Validation steps",
        )

        for _, batch in val_pbar:
            # self.model.prepare_for_validation()

            self.timer.start("validation_step_time")
            loss_mean, metrics = self.validation_step(batch)
            self.timer.stop("validation_step_time")
            validation_step_time = self.timer.get("validation_step_time")

            metrics["validation_step_time"] = validation_step_time

            loss_means.append(loss_mean)
            for k, v in metrics.items():
                val_metrics[k].append(v)
            log_val_metrics = {f"val_{k}": v for k, v in metrics.items()}
            val_pbar.set_postfix(log_val_metrics)

            # self.model.finish_validation()

        val_metrics = {k: mean(v) for k, v in val_metrics.items()}
        return mean(loss_means), val_metrics

    def train_single_step(self, global_batch):
        self.optimizer.zero_grad()

        self.model.prepare_for_training_step()

        # NOTE: assume backward is called on the loss already
        loss_mean, metrics = self.model.get_loss_and_metrics(batch=global_batch, forward_only=False)

        self.model.finish_training_step()

        grad_norm = clip_gradients(self.model, self.cfg.gradient_clip_val)
        grad_norm = grad_norm.item() if torch.is_tensor(grad_norm) else grad_norm
        lr = self.optimizer.param_groups[0]["lr"]

        self.optimizer.step()
        self.scheduler.step()

        trainer_metrics = {}
        if grad_norm is not None:
            trainer_metrics["grad_norm"] = grad_norm
        trainer_metrics.update({"lr": lr, "loss": loss_mean})

        return loss_mean, {**metrics, **trainer_metrics}

    def _run_inference(self, dataloader_iter, num_microbatches, is_validation):
        """this function is run per DP so the metrics need to be computed globally
        """
        rollout_batches = []

        for _, inference_batch in zip(range(num_microbatches), dataloader_iter):
            rollout_batch = self.model.infer(inference_batch)

            rollout_batches.append(rollout_batch)

        if not is_validation and self.compute_init_policy_kl:
            init_policy_logprobs = self.model.get_init_policy_logprobs(rollout_batches)

            if init_policy_logprobs is not None:
                assert len(init_policy_logprobs) == len(
                    rollout_batches
                ), "init policy log probs must be same size as rollout batches"

                for init_logprobs, rollout_batch in zip(init_policy_logprobs, rollout_batches):
                    rollout_batch["init_logprobs"] = init_logprobs

        return rollout_batches

    @torch.no_grad()
    def get_generations(self, batch):
        self.model.prepare_for_inference()

<<<<<<< HEAD
        prompt_lengths = batch['prompt_lengths']
=======
        # prompt_tokens_list = [b['prompts_only'] for b in list_of_batches]
        # prompt_lengths = torch.cat([b['prompt_lengths'] for b in list_of_batches], dim=0)
        prompt_lengths = batch["prompt_lengths"]
>>>>>>> 6d2e95bd
        batch_max_length = prompt_lengths.max().item()
        max_possible_length = min(self.model.cfg.encoder_seq_length, batch_max_length + self.max_gen_seq_len)

        prompt_tokens = torch.stack(
            [
                torch.cat(
                    [seq, torch.full((max_possible_length - len(seq),), self.model.tokenizer.eos_id, dtype=seq.dtype)]
                )
                for seq in batch["prompts_only"]
            ]
        )
        prompt_tokens = prompt_tokens.cuda(non_blocking=True)
        prompt_lengths = prompt_lengths.cuda(non_blocking=True)
<<<<<<< HEAD
        
        strategy = TrackLengthGPTModelTextGenerationStrategy(model=self.model, context_lengths=prompt_lengths, max_length=self.max_gen_seq_len)
        generations = self.model.generate(inputs=(prompt_tokens, prompt_lengths), length_params=self.length_params, sampling_params=self.sampling_params, strategy=strategy)
    
=======

        # downsamples from (GBS // DP) -> generation_batch_size
        # for idx, sub_batch in enumerate(torch.split(prompt_tokens, self.cfg.generation_batch_size)):
        strategy = TrackLengthGPTModelTextGenerationStrategy(
            model=self.model, context_lengths=prompt_lengths, max_length=self.max_gen_seq_len
        )
        generations = self.model.generate(
            inputs=(prompt_tokens, prompt_lengths),
            length_params=self.length_params,
            sampling_params=self.sampling_params,
            strategy=strategy,
        )

>>>>>>> 6d2e95bd
        # this is a 1D LongTensor with the length of the responses where response is prompt+response
        response_lengths = strategy.get_lengths().cpu()
        max_response_length = response_lengths.max().item()
        response_tokens = torch.LongTensor(generations["token_ids"]).cpu()

        # Sanity check to validate response length.
        if max_response_length != response_tokens.size(1):
            # This may actually happen because NeMo does not always stop generation after `max_length` in batch mode
            # => `response_tokens` may contain up to `max_length + max_context_length` tokens.
            # TODO once NeMo fixes this issue we should be able to always raise an exception when the check above fails,
            # and remove the `if` below.
            if (
                max_response_length >= response_tokens.size(1)
                or response_tokens.size(1) != prompt_lengths.max().item() + self.max_gen_seq_len
            ):
                raise AssertionError(
                    f"max response length ({max_response_length}) does not match the size of "
                    f"`response_tokens` ({response_tokens.size(1)})"
                )

        self.model.finish_inference()

        return response_tokens, response_lengths

    def fit(self):
        if (not isinstance(self.train_dataloader.batch_sampler, MegatronPretrainingRandomBatchSampler)) and (
            self.cfg.max_epochs is not None and self.cfg.max_epochs > 1
        ):
            # if you use MegatronPretrainingBatchSampler as the batch_sampler passed to your train dataloader (in builders.py)
            # then each epoch will repeat all your samples in the same order as the previous epoch, there is no shuffling
            # to fix this, you should use MegatronPretrainingRandomBatchSampler instead, which alleviates this issue and allows
            # random shuffling for each epoch.
            raise ValueError(
                "max_epochs > 1 is not supported unless using `MegatronPretrainingRandomBatchSampler` as the batch_sampler for your train dataloader"
            )

        self.run_timer.start_time()

        iterations_iter = range(self.iteration, self.cfg.max_iterations)
        if len(iterations_iter) <= 0:
            # iteration done
            return

        for _ in iterations_iter:
            epoch_iter = range(self.epoch, self.cfg.max_epochs)
            if len(epoch_iter) <= 0:
                # epoch done
                return

            for _ in epoch_iter:
                num_steps_in_epoch = min(
                    self.max_steps - self.step, self.num_steps_per_epoch - self.step % self.num_steps_per_epoch
                )
                loop_iter = range(num_steps_in_epoch)

                if not loop_iter:
                    return  # training ended

                global_pbar = tqdm(
                    self.augment_dataloader(self.train_dataloader),
                    initial=self.step,
                    total=self.max_steps,
                    leave=True,
                    desc="Training steps",
                )

                for _, global_batch in zip(loop_iter, global_pbar):
                    self.model.prepare_for_training()

                    self.timer.start("train_step_time")
                    loss, metrics = self.train_single_step(global_batch)
                    self.timer.stop("train_step_time")
                    train_step_time = self.timer.get("train_step_time")
                    # to help avoid fragmentation
                    clear_memory()

                    # TODO(geshen): maybe use the dataloader instead
                    # bump up the consumed samples but not the step
                    self.consumed_samples += self.model.cfg.global_batch_size
                    metrics["consumed_samples"] = self.consumed_samples
                    metrics["step_time"] = train_step_time
                    metrics["epoch"] = self.epoch
                    metrics["iteration"] = self.iteration
                    self.logger.log_metrics(
                        metrics, step=self.step, prefix="train/",
                    )
                    metrics = {f"train_{k}": v for k, v in metrics.items()}

                    self.step += 1

                    run_time_exceeded = self.run_timer.is_finished()
                    run_val, save_model, is_train_end = check_progress(
                        self.step,
                        self.max_steps,
                        self.cfg.val_check_interval,
                        self.cfg.save_interval,
                        self.limit_val_batches,
                        run_time_exceeded=run_time_exceeded,
                    )

                    if run_val:
                        val_loss, val_metrics = self.run_validation()
                        # validation is done on the UPDATED weights
                        # so we use the incremented self.step
                        self.logger.log_metrics(val_metrics, step=self.step, prefix="val/")
                        val_metrics = {f"val_{k}": v for k, v in val_metrics.items()}
                        metrics.update(val_metrics)

                    global_pbar.set_postfix(metrics)

                    if save_model:
                        # PTL save wants tensors only
                        metrics = {k: torch.as_tensor(v) for k, v in metrics.items()}
                        self.save(metrics, is_train_end=is_train_end)

                    if run_time_exceeded:
                        logging.info(f"Time limit given by run_timer={self.run_timer} reached. Stopping run")
                        return

                    metrics.clear()
                    self.model.finish_training()

            # update the reference policy weights
            self.model.ref_policy_state_dict = retrieve_model_state_dict_in_cpu(
                self.model, megatron_amp_O2=self.model.cfg.get("megatron_amp_O2", False)
            )

        self.logger.finalize()

    def save(self, extra_candidates=None, is_train_end=False):
        self.model.prepare_for_training()
        # load back in the adam states if needed
        torch.cuda.synchronize()
        torch.distributed.barrier()

        if extra_candidates is None:
            extra_candidates = {}

        monitor_candidates = {k: torch.tensor(v, dtype=torch.int32) for k, v in self.state_dict().items()}
        monitor_candidates.update(extra_candidates)

        # we don't want to save the ref policy at the very end, although this prohibits continuation training from the .nemo file
        if is_train_end:
            self.model.ref_policy_state_dict = None

        self.ckpt_callback.custom_save(monitor_candidates=monitor_candidates, is_train_end=is_train_end)

        self.model.finish_training()

    def set_max_steps(self):
        self.max_steps = self.num_steps_per_epoch * self.cfg.max_epochs * self.cfg.max_iterations

        if (max_steps := self.cfg.get("max_steps", -1)) >= 0:
            self.max_steps = min(self.max_steps, max_steps)

    def state_dict(self):
        return {
            "step": self.step,
            "consumed_samples": self.consumed_samples,
            "epoch": self.epoch,
            "iteration": self.iteration,
        }

    def load_state_dict(self, state_dict):
        self.step = state_dict["step"]
        self.consumed_samples = state_dict["consumed_samples"]

        loaded_values = [self.step, self.consumed_samples]

        # make sure everyone loaded the same checkpoint as rank 0
        to_broadcast = torch.tensor(loaded_values, dtype=torch.float32, device=torch.cuda.current_device())
        torch.distributed.broadcast(to_broadcast, 0)

        assert loaded_values == to_broadcast.tolist()
        # restore max steps we need to run for
        self.set_max_steps()

    def augment_dataloader(self, dataloader):
        """Augment dataloader with generations and ref policy log probs"""
        iter_dataloader = iter(dataloader)
        done = False
        while not done:
            try:
                batch = next(iter_dataloader)

                # generations use the reference model weights, as per the paper
                with cpu_weight_swap(
                    self.model, self.model.ref_policy_state_dict, megatron_amp_O2=self.model.megatron_amp_O2
                ):
                    # on CPU
                    gen_tokens, gen_lengths = self.get_generations(batch)
                act_tokens = batch["prompts_and_answers"]
                act_lengths = batch["combined_lengths"]
                max_batch_len = max(act_tokens.shape[1], gen_tokens.shape[1])

                act_tokens_pad = torch.stack(
                    [
                        torch.cat(
                            [
                                seq,
                                torch.full((max_batch_len - len(seq),), self.model.tokenizer.eos_id, dtype=seq.dtype),
                            ]
                        )
                        for seq in act_tokens
                    ]
                )
                gen_tokens_pad = torch.stack(
                    [
                        torch.cat(
                            [
                                seq,
                                torch.full((max_batch_len - len(seq),), self.model.tokenizer.eos_id, dtype=seq.dtype),
                            ]
                        )
                        for seq in gen_tokens
                    ]
                )

                act_mask = create_mask(act_tokens_pad, batch["prompt_lengths"], act_lengths)
                gen_mask = create_mask(gen_tokens_pad, batch["prompt_lengths"], gen_lengths)

                attention_mask, _, position_ids = get_ltor_masks_and_position_ids(
                    act_tokens_pad,
                    self.model.tokenizer.eos_id,
                    self.model.cfg.data.reset_position_ids,
                    self.model.cfg.data.reset_attention_mask,
                    self.model.cfg.data.eod_mask_loss,
                )
                assert attention_mask.ndim == 4, "attention_mask is incorrect shape"
                if attention_mask.shape[0] == 1:
                    # using .expand() here causes errors from pin_memory=True, so need to use .repeat()
                    # attention_mask = attention_mask.expand(len(act_tokens_pad), *((-1,) * (len(attention_mask.shape) - 1)))
                    attention_mask = attention_mask.repeat(
                        len(act_tokens_pad), *((1,) * (len(attention_mask.shape) - 1))
                    )

                new_batch = {}
                new_batch["actual"] = act_tokens_pad
                new_batch["generated"] = gen_tokens_pad
                new_batch["attention_mask"] = attention_mask
                new_batch["position_ids"] = position_ids
                new_batch["actual_mask"] = act_mask
                new_batch["generated_mask"] = gen_mask

                logprobs = self.model.get_ref_policy_logprobs(new_batch).cpu()
                act_logps, gen_logps = torch.split(logprobs, len(logprobs) // 2, dim=0)

                new_batch["ref_policy_log_probs_actual"] = act_logps
                new_batch["ref_policy_log_probs_generated"] = gen_logps

                yield new_batch

                del logprobs, act_logps, gen_logps
            except StopIteration:
                done = True

    @property
    def epoch(self):
        return (self.step // self.num_steps_per_epoch) % self.cfg.max_epochs

    @property
    def iteration(self):
        return (self.step // self.num_steps_per_epoch) // self.cfg.max_epochs<|MERGE_RESOLUTION|>--- conflicted
+++ resolved
@@ -214,13 +214,7 @@
     def get_generations(self, batch):
         self.model.prepare_for_inference()
 
-<<<<<<< HEAD
-        prompt_lengths = batch['prompt_lengths']
-=======
-        # prompt_tokens_list = [b['prompts_only'] for b in list_of_batches]
-        # prompt_lengths = torch.cat([b['prompt_lengths'] for b in list_of_batches], dim=0)
         prompt_lengths = batch["prompt_lengths"]
->>>>>>> 6d2e95bd
         batch_max_length = prompt_lengths.max().item()
         max_possible_length = min(self.model.cfg.encoder_seq_length, batch_max_length + self.max_gen_seq_len)
 
@@ -234,15 +228,7 @@
         )
         prompt_tokens = prompt_tokens.cuda(non_blocking=True)
         prompt_lengths = prompt_lengths.cuda(non_blocking=True)
-<<<<<<< HEAD
-        
-        strategy = TrackLengthGPTModelTextGenerationStrategy(model=self.model, context_lengths=prompt_lengths, max_length=self.max_gen_seq_len)
-        generations = self.model.generate(inputs=(prompt_tokens, prompt_lengths), length_params=self.length_params, sampling_params=self.sampling_params, strategy=strategy)
-    
-=======
-
-        # downsamples from (GBS // DP) -> generation_batch_size
-        # for idx, sub_batch in enumerate(torch.split(prompt_tokens, self.cfg.generation_batch_size)):
+
         strategy = TrackLengthGPTModelTextGenerationStrategy(
             model=self.model, context_lengths=prompt_lengths, max_length=self.max_gen_seq_len
         )
@@ -253,7 +239,6 @@
             strategy=strategy,
         )
 
->>>>>>> 6d2e95bd
         # this is a 1D LongTensor with the length of the responses where response is prompt+response
         response_lengths = strategy.get_lengths().cpu()
         max_response_length = response_lengths.max().item()
