# Copyright (c) 2023, NVIDIA CORPORATION.  All rights reserved.
#
# Licensed under the Apache License, Version 2.0 (the "License");
# you may not use this file except in compliance with the License.
# You may obtain a copy of the License at
#
#     http://www.apache.org/licenses/LICENSE-2.0
#
# Unless required by applicable law or agreed to in writing, software
# distributed under the License is distributed on an "AS IS" BASIS,
# WITHOUT WARRANTIES OR CONDITIONS OF ANY KIND, either express or implied.
# See the License for the specific language governing permissions and
# limitations under the License.

"""Misc helper functions"""
import functools
import gc
import itertools
import os
import re
import psutil
import time
import tempfile
import warnings
from contextlib import contextmanager
from copy import deepcopy
from dataclasses import replace
from functools import partial, wraps
from typing import Any, Iterator, List, Optional, Union
from unittest.mock import patch

import torch
from megatron.core.dist_checkpointing.mapping import ShardedObject, ShardedTensorFactory
from megatron.core.num_microbatches_calculator import reconfigure_num_microbatches_calculator
from omegaconf import DictConfig, OmegaConf
from torch.masked import as_masked_tensor

from nemo.collections.nlp.modules.common.megatron.utils import get_ltor_masks_and_position_ids
from nemo.collections.nlp.parts.nlp_overrides import NLPSaveRestoreConnector
from nemo.core.classes.mixins.adapter_mixins import AdapterModuleMixin
from nemo.utils import AppState, logging
from nemo.utils.exp_manager import NeMoModelCheckpoint
from nemo_aligner.models.nlp.gpt.gpt_reward_model import GPTRewardModel

def print_memory_info(title):
    mem = psutil.virtual_memory()

    # Create the table as a single string
    table = (
        f"{f'Memory Usage at {title}':^50}\n"
        f"{'-'*50}\n"
        f"{'Metric':<20} {'Value (GB)':>30}\n"
        f"{'-'*50}\n"
        f"{'Total memory':<20} {mem.total / (1024 ** 3):>30.2f}\n"
        f"{'Available memory':<20} {mem.available / (1024 ** 3):>30.2f}\n"
        f"{'Used memory':<20} {mem.used / (1024 ** 3):>30.2f}\n"
        f"{'Free memory':<20} {mem.free / (1024 ** 3):>30.2f}\n"
        f"{'Active memory':<20} {mem.active / (1024 ** 3):>30.2f}\n"
        f"{'Inactive memory':<20} {mem.inactive / (1024 ** 3):>30.2f}\n"
        f"{'Buffers':<20} {mem.buffers / (1024 ** 3):>30.2f}\n"
        f"{'Cached':<20} {mem.cached / (1024 ** 3):>30.2f}\n"
        f"{'Shared memory':<20} {mem.shared / (1024 ** 3):>30.2f}\n"
        f"{'Slab':<20} {mem.slab / (1024 ** 3):>30.2f}\n"
    )

    # Print the table in one print() function
    print(table, flush=True)


class CustomSaveRestoreConnector(NLPSaveRestoreConnector):
    """A save connector that will ask the Reward model to not try to load
        the rm head if load_base_model_only is True
    """

    def __init__(self, *args, load_base_model_only=False, replace_sharded_tensor_key: Optional[str] = None, **kwargs):
        super().__init__(*args, **kwargs)
        self.__load_base_model_only = load_base_model_only
        self.__replace_sharded_tensor_key = replace_sharded_tensor_key

    def restore_from(self, *args, **kwargs):
        if not self.__load_base_model_only:
            return super().restore_from(*args, replace_sharded_tensor_key=self.__replace_sharded_tensor_key, **kwargs)

        with patch.object(GPTRewardModel, "return_rm_head_in_state_dict", False):
            output = super().restore_from(
                *args, replace_sharded_tensor_key=self.__replace_sharded_tensor_key, **kwargs
            )

        return output


def custom_save_ckpt_func(self, trainer, pl_module, monitor_candidates, is_train_end=False, save_top_only=False):
    """work around used so we can save models manually"""
    self._save_topk_checkpoint(trainer, monitor_candidates)

    if save_top_only:
        return

    super(NeMoModelCheckpoint, self)._save_last_checkpoint(trainer, monitor_candidates)

    if is_train_end:
        # stop the checkpoint logic from saving another last checkpoint
        with patch.object(trainer, "val_check_interval", 0):
            self.on_train_end(trainer, pl_module)


def load_from_nemo(
    cls,
    model_cfg,
    trainer,
    strict=True,
    modify_config_fn=None,
    restore_path=None,
    load_base_model_only=False,
    return_updated_cfg=False,
):
    """load a model using nemo checkpoint
    """
    assert os.path.exists(restore_path), f"tried to load from {restore_path=} but it does not exist"

    is_2_0_ckpt = load_2_0_checkpoint_model_config(restore_path) is not None
    if is_2_0_ckpt:
        replace_sharded_tensor_key = "module"
    else:
        replace_sharded_tensor_key = None

    connector = CustomSaveRestoreConnector(
        load_base_model_only=load_base_model_only, replace_sharded_tensor_key=replace_sharded_tensor_key
    )

    if is_2_0_ckpt:
        connector.model_weights_ckpt = "weights"

    # if we gave it a directory, then load as if it was extracted already
    if os.path.isdir(restore_path):
        connector.model_extracted_dir = restore_path

    if modify_config_fn is not None:
        origin_cfg = cls.restore_from(
            restore_path=restore_path, trainer=trainer, return_config=True, save_restore_connector=connector,
        )
        model_cfg = modify_config_fn(origin_cfg, model_cfg, add_cfg_to_tree=False)

    model = cls.restore_from(
        restore_path=restore_path,
        trainer=trainer,
        override_config_path=model_cfg,
        save_restore_connector=connector,
        strict=strict,
    )

    if is_2_0_ckpt:
        connector.model_weights_ckpt = "model_weights.ckpt"

    return (model, model_cfg) if return_updated_cfg else model


def load_checkpoint_model_config(restore_path):
    """load only the model config from a checkpoint
    """
    config_name_in_ckpt = NLPSaveRestoreConnector()._model_config_yaml
    assert os.path.exists(restore_path), f"tried to load from {restore_path=} but it does not exist"

    # if we gave it a directory, then load the cfg directly
    if os.path.isdir(restore_path):
        cfg_path = os.path.join(restore_path, config_name_in_ckpt)
        assert os.path.exists(cfg_path), f"tried to load cfg at {cfg_path=} but it does not exist"
        return OmegaConf.load(cfg_path)

    with tempfile.TemporaryDirectory() as tmpdir:
        # Extracts only model config
        members = NLPSaveRestoreConnector._filtered_tar_info(restore_path, filter_fn=lambda name: ".yaml" in name)
        NLPSaveRestoreConnector._unpack_nemo_file(restore_path, tmpdir, members=members)
        cfg = OmegaConf.load(os.path.join(tmpdir, config_name_in_ckpt))

    return cfg


def load_2_0_checkpoint_model_config(restore_path: str):
    try:
        from nemo.lightning import io
        from nemo.lightning.ckpt_utils import ckpt_to_context_subdir
        from nemo.lightning.io.pl import ckpt_to_weights_subdir

        if (
            os.path.isdir(ckpt_to_context_subdir(restore_path))
            and os.path.isdir(ckpt_to_weights_subdir(restore_path, is_saving=False))
            and os.path.isfile(os.path.join(ckpt_to_context_subdir(restore_path), "io.json"))
        ):
            config = io.load_context(restore_path, subpath="model.config")
            tokenizer_cfg = OmegaConf.load(os.path.join(ckpt_to_context_subdir(restore_path), "model.yaml")).tokenizer

            def get_tokenizer_args(tokenizer_cfg):
                if "AutoTokenizer" in tokenizer_cfg._target_:
                    tokenizer_type = "huggingface"
                    tokenizer_name = (
                        tokenizer_cfg.pretrained_model_name
                        if isinstance(tokenizer_cfg.pretrained_model_name, str)
                        else tokenizer_cfg.pretrained_model_name.attr
                    )
                    if os.path.isfile(
                        os.path.join(ckpt_to_context_subdir(restore_path), tokenizer_name)
                    ) or os.path.isdir(os.path.join(ckpt_to_context_subdir(restore_path), tokenizer_name)):
                        tokenizer_name = os.path.join(ckpt_to_context_subdir(restore_path), tokenizer_name)

                    args = {
                        "library": tokenizer_type,
                        "type": tokenizer_name,
                        "use_fast": True,
                    }
                    if tokenizer_cfg.get("vocab_file", None):
                        args["vocab_file"] = os.path.join(
                            ckpt_to_context_subdir(restore_path), tokenizer_cfg.vocab_file
                        )
                    if tokenizer_cfg.get("merges_file", None):
                        args["merges_file"] = os.path.join(
                            ckpt_to_context_subdir(restore_path), tokenizer_cfg.merges_file
                        )

                    return args
                elif "SentencePieceTokenizer" in tokenizer_cfg._target_:
                    tokenizer_type = "sentencepiece"
                    tokenizer_name = tokenizer_cfg.model_path
                    if os.path.isfile(
                        os.path.join(ckpt_to_context_subdir(restore_path), tokenizer_name)
                    ) or os.path.isdir(os.path.join(ckpt_to_context_subdir(restore_path), tokenizer_name)):
                        tokenizer_name = os.path.join(ckpt_to_context_subdir(restore_path), tokenizer_name)
                    elif not os.path.isfile(tokenizer_name):
                        raise FileNotFoundError(f"Tokenizer file {tokenizer_name} not found")

                    return {"library": tokenizer_type, "type": None, "model": tokenizer_name}
                else:
                    raise ValueError(f"Unknown tokenizer type: {tokenizer_cfg}")

            tokenizer_args = get_tokenizer_args(tokenizer_cfg)

            config_dict = {}
            for k, v in config.__dict__.items():
                if isinstance(v, (float, int, str, bool)):
                    config_dict[k] = v
                elif k == "activation_func":
                    config_dict["activation"] = v.__name__

            if config_dict["activation"] == "silu":
                config_dict["activation"] = "fast-swiglu"

            config_dict["encoder_seq_length"] = config_dict["seq_length"]

            config_dict["mcore_gpt"] = True
            config_dict["max_position_embeddings"] = config_dict.get("seq_length")
            config_dict["tokenizer"] = tokenizer_args
            config_dict["bias"] = config_dict.get("add_bias_linear", True)
            config_dict["qkv_bias"] = config_dict.get("add_qkv_bias", False)

            try:
                strategy: dict[str, Any] = io.load_context(restore_path, subpath="trainer.strategy").__dict__
                config_dict["gradient_as_bucket_view"] = strategy.get("gradient_as_bucket_view", True)
                # TODO: Add any other parameters required from strategy here
            except Exception:
                # Default to True based on default values in https://github.com/NVIDIA/NeMo/tree/main/nemo/collections/llm/recipes
                config_dict["gradient_as_bucket_view"] = True

            try:
                precision_plugin: dict[str, Any] = io.load_context(restore_path, subpath="trainer.plugins").__dict__
                config_dict["fp16"] = precision_plugin.get("fp16", False)
                config_dict["bf16"] = precision_plugin.get("bf16", True)
                # TODO: Add any other parameters required from precision plugin here
            except Exception:
                # Default to True based on default values in https://github.com/NVIDIA/NeMo/tree/main/nemo/collections/llm/recipes
                config_dict["fp16"] = False
                config_dict["bf16"] = True

            if not os.path.isfile(os.path.join(restore_path, "model_config.yaml")):
                OmegaConf.save(config=OmegaConf.create(config_dict), f=os.path.join(restore_path, "model_config.yaml"))

            return config_dict
    except Exception:
        # If there's a failure loading the path as a NeMo 2.0 checkpoint,
        # return None and continue loading NeMo 1.0 checkpoint.
        return None

    return None


def load_and_override_model_config(restore_path, model_cfg_to_overwrite, remove_meta_info=True):
    """load the config in the model checkpoint and then overwrite it
        with whatever is provided
    """
    checkpoint_cfg_2_0 = load_2_0_checkpoint_model_config(restore_path)
    if checkpoint_cfg_2_0 is not None:
        checkpoint_cfg = checkpoint_cfg_2_0
    else:
        checkpoint_cfg = load_checkpoint_model_config(restore_path)

    if remove_meta_info:
        checkpoint_cfg.pop("target", None)
        checkpoint_cfg.pop("nemo_version", None)

    if "overwrite_base_config" in model_cfg_to_overwrite:
        remove_overwritten_fields(checkpoint_cfg, model_cfg_to_overwrite.overwrite_base_config)

    merged_cfg = OmegaConf.merge(checkpoint_cfg, model_cfg_to_overwrite)

    # Remove the "overwrite_base_config" key to avoid cluttering the model config.
    merged_cfg.pop("overwrite_base_config", None)

    return merged_cfg


def remove_overwritten_fields(base_config, overwrite_config):
    """
    Remove from `base_config` fields associated to a `True` value in `overwrite_config`.
    """
    for key, value in overwrite_config.items():
        if key not in base_config:
            continue

        if isinstance(value, DictConfig) and isinstance(base_config[key], DictConfig):
            remove_overwritten_fields(base_config[key], value)
        else:
            assert isinstance(value, bool), "the overwrite config can only contain boolean values"
            if value:
                base_config.pop(key)


def surpress_user_warnings(f):
    @wraps(f)
    def wrapper(*args, **kwargs):
        with warnings.catch_warnings():
            warnings.filterwarnings("ignore", category=UserWarning)
            output = f(*args, **kwargs)
        return output

    return wrapper


# need to surpress the masked tensor warnings from pytorch
@surpress_user_warnings
def masked_mean(values, mask, dim=None):
    """
    Masks values with mask, and computes the mean of the values using the masked values.
    """
    if dim is None:
        return values[mask.bool()].mean()
    return as_masked_tensor(values, mask.bool()).mean(dim=dim).to_tensor(torch.nan)


# need to surpress the masked tensor warnings from pytorch
@surpress_user_warnings
def masked_std(values, mask, dim=None):
    """
    Masks values with mask, and computes the std of the values using the masked values.
    """
    if dim is None:
        return values[mask.bool()].std()
    return as_masked_tensor(values, mask.bool()).std(dim=dim).to_tensor(torch.nan)


def extract_value_from_ckpt(key, ckpt_path):
    try:
        val = int(float(re.findall(rf"{key}\=([0-9]+\.*[0-9]*)", ckpt_path)[0]))
    except (ValueError, TypeError, IndexError):
        logging.warning(f"Cannot parse the checkpoint file to get {key}, we assume it is zero.")
        val = 0
    return val


def set_autocast_gpu_dtype(precision):
    if precision == 16:
        torch.set_autocast_gpu_dtype(torch.float16)
    elif precision == "bf16":
        torch.set_autocast_gpu_dtype(torch.bfloat16)


def get_global_set(local_data_ids: set):
    output = [None for _ in range(torch.distributed.get_world_size())]
    torch.distributed.all_gather_object(output, local_data_ids)
    global_set = set().union(*output)

    return global_set


def calculate_response_lengths(tokens, eos_id):
    """calculates the response length of the tokens after padding"""
    return (tokens != eos_id).sum(-1)


def configure_batch_sizes(mbs, gbs, dp=1):
    app_state = AppState()
    reconfigure_num_microbatches_calculator(
        rank=app_state.global_rank,
        rampup_batch_size=None,
        global_batch_size=gbs,
        micro_batch_size=mbs,
        data_parallel_size=dp,
    )


def select_log_probs(full_log_probs, indices):
    """This function selects out the log probs using the indices tensor to get the correct logprobs per token.

    Args:
        full_log_probs (torch.Tensor): log probs with shape of B x S x V
        indices (torch.Tensor): B x S

    Returns:
        log_probs (torch.Tensor): B x (S-1)
        full_log_probs (torch.Tensor): B x (S-1) x V

    NOTE:
        - because the transformer predicts the next word, the last word it predicts in the
        full log probs does not have a label, so will not be included
    """
    full_log_probs = full_log_probs[:, :-1, :].contiguous()
    indices = indices[:, 1:].unsqueeze(-1)
    log_probs = torch.gather(input=full_log_probs, dim=2, index=indices).squeeze(dim=-1).contiguous()

    return log_probs, full_log_probs


def dist_adam_load_state_bucket_into_device(state_bucket, device):
    """put the state bucket onto a device
    """
    attrs_to_offload = ["params_shard", "param_remainders_shard", "exp_avg_shard", "exp_avg_sq_shard"]

    for attr in attrs_to_offload:
        tensor = getattr(state_bucket, attr)
        if tensor is not None:
            setattr(state_bucket, attr, tensor.to(device=device, non_blocking=True))


@contextmanager
def offload_distributed_parameters(model, force_clear_memory=True, verbose=True):
    """context manager to offload distributed adam states
    """
    if verbose:
        log_memory("before offload distributed parameters (gpu -> cpu)")
        offload_start = time.time()
    # off load onto cpu
    for name, param in model.named_parameters():
        param.data = param.data.to('cpu')

    # make sure the offloading is finished before returning
    torch.cuda.synchronize()

    if force_clear_memory:
        clear_memory()

    if verbose:
        log_memory("after offload distributed parameters (gpu -> cpu)")
        elapsed_time = time.time() - offload_start
        print(f"offload distributed parameters finished({elapsed_time:.2f} seconds elapsed)")

    try:
        yield

    finally:
        if verbose:
            log_memory("before onload distributed parameters (cpu -> gpu)")
            onload_start = time.time()
        # onload back onto gpu
        for name, param in model.named_parameters():
            param.data = param.data.to(torch.cuda.current_device())

        # make sure the onloading is finished before returning
        torch.cuda.synchronize()
        if verbose:
            log_memory("after onload distributed parameters (cpu -> gpu)")
            elapsed_time = time.time() - onload_start
            print(f"onload distributed parameters finished({elapsed_time:.2f} seconds elapsed)")

@contextmanager
def offload_distributed_adam(state_dict, force_clear_memory=False):
    """context manager to offload distributed adam states
    """
    # off load onto cpu
    for state_bucket in state_dict["state"]["buckets"]:
        dist_adam_load_state_bucket_into_device(state_bucket, device="cpu")

    # make sure the offloading is finished before returning
    torch.cuda.synchronize()

    if force_clear_memory:
        clear_memory()

    try:
        yield

    finally:
        # onload back onto gpu
        for state_bucket in state_dict["state"]["buckets"]:
            dist_adam_load_state_bucket_into_device(state_bucket, device=torch.cuda.current_device())

        # make sure the onloading is finished before returning
        torch.cuda.synchronize()


def batch_pad_to_fixed_len(batch, max_batch_len, pad_token):
    batch_pad = torch.stack(
        [torch.cat([seq, torch.full((max_batch_len - len(seq),), pad_token, dtype=seq.dtype),]) for seq in batch]
    )

    return batch_pad


def collate_with_batch_max_sequence_length(
    data_batch,
    response_token_length,
    eos_id,
    reset_position_ids,
    reset_attention_mask,
    eod_mask_loss,
    generate_masks_and_position_ids,
):
    """collate function that batches by max sequence length
    """
    texts = [item["text"] for item in data_batch]
    loss_multipliers = torch.as_tensor([item["loss_multiplier"] for item in data_batch]).view(len(data_batch), 1)
    lengths = torch.as_tensor([item["length"] for item in data_batch])
    batch_max_length = lengths.max()

    texts = batch_pad_to_fixed_len(texts, batch_max_length + response_token_length, eos_id)

    output = {
        "text": texts,
        "length": lengths,
    }

    other = {}
    if generate_masks_and_position_ids:
        # NOTE: the attention mask is 1x1xSxS, which will broadcast on the batch dimension
        attention_masks, loss_masks, position_ids = get_ltor_masks_and_position_ids(
            texts, eos_id, reset_position_ids, reset_attention_mask, eod_mask_loss
        )
        other = {
            "attention_mask": attention_masks,
            # to preserve the loss mask from the dataset
            "loss_mask": loss_masks * loss_multipliers,
            "position_ids": position_ids,
        }

    return output | other


def apply_func_to_dict(func, dictionary):
    return {k: func(v) for k, v in dictionary.items()}


def move_to_device_if_tensor(device, item):
    if torch.is_tensor(item):
        item = item.to(device)
    return item


cuda_dict = partial(apply_func_to_dict, partial(move_to_device_if_tensor, "cuda"))
cpu_dict = partial(apply_func_to_dict, partial(move_to_device_if_tensor, "cpu"))


def clear_memory():
    gc.collect()
    torch.cuda.empty_cache()


def retrieve_model_state_dict_in_cpu(model, megatron_amp_O2=True):
    """get a copy of the model states in CPU
    """
    cpu_dict = {}

    for name, item in model.state_dict().items():
        if isinstance(item, torch.Tensor):
            item = item.detach().to(device="cpu", non_blocking=True, copy=True)

        cpu_dict[name] = item

    if megatron_amp_O2:
        cpu_dict = convert_to_amp_o2_format(cpu_dict)

    torch.cuda.synchronize()
    return cpu_dict


@torch.no_grad()
def copy_model_states_to_cpu(model, cpu_dict=None, megatron_amp_O2=True, sync=True, alias_non_tensor=False):
    """This function mutates the cpu_dict object to throw the model states into preallocated tensors(if they exist)
        for non tensors it will do a deepcopy, unless alias_non_tensor is True
    """
    if cpu_dict is None:
        cpu_dict = {}

    for name, item in model.state_dict().items():
        if isinstance(item, torch.Tensor):
            if name not in cpu_dict:
                cpu_dict[name] = torch.empty(
                    item.size(), dtype=item.dtype, layout=item.layout, device="cpu", pin_memory=True
                )
            cpu_dict[name].copy_(item, non_blocking=sync)
        elif alias_non_tensor:
            cpu_dict[name] = item
        else:
            cpu_dict[name] = deepcopy(item)

    if megatron_amp_O2:
        cpu_dict = convert_to_amp_o2_format(cpu_dict)

    if sync:
        torch.cuda.synchronize()

    return cpu_dict


@torch.no_grad()
def swap_dict(resident_model, cpu_weights, offload_onto_cpu=True, megatron_amp_O2=True):
    """swap the state dict with a specified state dict, and offload the current state dict onto CPU
        if needed
    """
    offloaded_weights = {}

    if offload_onto_cpu:
        offloaded_weights = retrieve_model_state_dict_in_cpu(resident_model, megatron_amp_O2=megatron_amp_O2)

    resident_model.load_state_dict(cpu_weights)
    return offloaded_weights


@contextmanager
def cpu_weight_swap(resident_model, cpu_weights, megatron_amp_O2=True):
    """swap the weights into GPU, and then swap it out once return
    """
    cpu_dict = swap_dict(resident_model, cpu_weights, megatron_amp_O2=megatron_amp_O2)
    try:
        yield

    finally:
        swap_dict(resident_model, cpu_dict, offload_onto_cpu=False, megatron_amp_O2=megatron_amp_O2)


@contextmanager
def adapter_control(model):
    """Temporarily disable adapters and re-enable them after the operation
    """
    try:
        # Disable adapters before yielding control
        for _, module in model.named_modules():
            if isinstance(module, AdapterModuleMixin) and module.is_adapter_available():
                module.set_enabled_adapters(enabled=False)
        yield
    finally:
        # Re-enable adapters after operation
        for _, module in model.named_modules():
            if isinstance(module, AdapterModuleMixin) and module.is_adapter_available():
                module.set_enabled_adapters(enabled=True)


def convert_to_amp_o2_format(state_dict):
    """when amp_o2 is enabled, the model gets wrapped in a Float16Module which changes
        the keys and how it loads need to add module onto it
    """
    new_state_dict = {}

    for key, item in state_dict.items():
        if "model.module." not in key:
            key = key.replace("model.", "model.module.", 1)
        new_state_dict[key] = item

    return new_state_dict


def get_iterator_k_split_list(batch: List[str], num_microbatches: int) -> Iterator:
    """
    Generate an iterator to split a list into microbatches of equal size.

    Args:
        batch (List[str]): The list to be split into microbatches.
        num_microbatches (int): The number of microbatches to split the list into.

    Returns:
        Iterator: An iterator that yields the microbatches.
    """
    assert len(batch) % num_microbatches == 0, "Issue with batch size configuration!"
    batch_size_per_microbatch = len(batch) // num_microbatches
    microbatches = [
        batch[i * batch_size_per_microbatch : (i + 1) * batch_size_per_microbatch] for i in range(num_microbatches)
    ]
    return itertools.chain(microbatches)


def _get_autocast_dtype(precision: str):
    if precision in ["bf16", "bf16-mixed"]:
        return torch.bfloat16
    if precision in [32, "32", "32-true"]:
        return torch.float
    if precision in [16, "16", "16-mixed"]:
        return torch.half
    raise ValueError('precision must be in ["32-true", "16-mixed", "bf16-mixed"]')


# this function uses dataclasses.replace to create ShardedTensors/ShardedObjects from torch.Tensor and IOBytes objects
# based on the TP/PP/DP axis information taken from already existing ShardedTensors/Objects belonging to some input reference parameter
# this is useful for creating TP/PP/DP compliant ShardedDicts where the TP/PP/DP of each sharded tensor can be copied from some
# other model which acts as a reference for providing this TP/PP/DP information. We use this in SPIN
# to ensure that the reference policy inside SPIN is sharded along the correct axis during saving of the checkpoint by reading
# the TP/PP/DP information from the actor policy. The reference_param in the function below refers to the parameter which acts as
# the reference for what the TP/PP/DP information should be. This is not the same thing as the "reference policy" in SPIN/DPO
# NOTE: dataclasses.replace is out-of-place so this is safe
def make_sharded_tensors_from_reference(reference_param, model_param, prefix: str):
    if isinstance(reference_param, ShardedTensorFactory):
        return replace(reference_param, key=f"{prefix}.{reference_param.key}", data=model_param)
    if isinstance(reference_param, ShardedObject):
        return replace(reference_param, key=f"{prefix}.{reference_param.key}", data=model_param)

    assert (
        tuple(model_param.shape) == reference_param.local_shape
    ), f"Model shape ({tuple(model_param.shape)} does not match reference shape ({reference_param.local_shape})"
    return replace(reference_param, key=f"{prefix}.{reference_param.key}", data=model_param, dtype=model_param.dtype)


def log_memory(prefix):
    torch.cuda.synchronize()
    pyt = torch.cuda.memory_allocated() / (1024 ** 3)
    el = (torch.cuda.mem_get_info()[1] - torch.cuda.mem_get_info()[0]) / (1024 ** 3)
<<<<<<< HEAD
    print(f"Mem Usage (GB) | {prefix} | pytorch:{pyt} total_occupied:{el} | memory_other_than_pyt:{el-pyt}")
=======
    print(f"Mem Usage (GB) | {prefix} | pytorch:{pyt} total_occupied:{el} | memory_other_than_pyt:{el-pyt}", flush=True)
>>>>>>> f779d960


def deprecated_in_version(version: str, message: str | None = None):
    def decorator(func):
        @functools.wraps(func)
        def wrapper(*args, **kwargs):
            # Construct the deprecation message
            func_name = func.__name__
            warn_message = (
                f"The function '{func_name}' is deprecated and will be removed in version {version}. "
                f"{message if message else ''}".strip()
            )
            warnings.warn(warn_message, DeprecationWarning, stacklevel=2)
            return func(*args, **kwargs)

        return wrapper

    return decorator

def batch_repeat(batch, num_repetitions=1):
    output = {}
    special_keys = ["attention_mask"]
    for k in batch.keys():
        if k in special_keys:
            continue
        if isinstance(batch[k], torch.Tensor):
            output[k] = torch.cat([batch[k] for _ in range(num_repetitions)])
        else:
            output[k] = [item for _ in range(num_repetitions) for item in batch[k]]

    other = {}
    for k in special_keys:
        if k in batch.keys():
            other[k] = batch[k] 

    return output | other

def batch_index_select(batch: dict, indices) -> dict:
    """
    Selects specified indices from each value in a dictionary of tensors/lists.
    
    Args:
        batch: A dictionary where values are tensors or lists.
        indices: Indices to select (list or tensor of integers).
    
    Returns:
        A new dictionary with values sliced at the specified indices.
    """
    result = {}
    for key, value in batch.items():
        if isinstance(value, torch.Tensor):
            # Handle tensor indexing
            result[key] = value[indices]
        elif isinstance(value, list):
            # Convert tensor indices to list if needed
            if isinstance(indices, torch.Tensor):
                idx = indices.tolist()
            else:
                idx = indices
            # Handle list indexing
            result[key] = [value[i] for i in idx]
        else:
            raise TypeError(f"Unsupported type {type(value)} for key '{key}'")
    return result

def reconstruct_split_batch(
    indices_list: List[Union[torch.Tensor, List[int]]],
    split_batches: List[dict],
) -> dict:
    """
    Reconstructs the original batch from split batches with external indices/task lists.
    
    Args:
        split_batches: List of data dictionaries (without indices/task keys)
        indices_list: Parallel list containing indices for each split batch
    
    Returns:
        Dictionary reconstructing the original batch with correct ordering
    """
    # Determine original batch size from all indices
    all_indices = []
    for indices in indices_list:
        if isinstance(indices, torch.Tensor):
            indices = indices.tolist()
        all_indices.extend(indices)
    n = max(all_indices) + 1 if all_indices else 0
    print("#### ALL INDICES", all_indices)
    print("#### N", n)

    if not split_batches:
        return {}

    original_batch = {}
    # print("### SPLIT BATCHES", split_batches)

    # Process each key present in the split batches
    for key in split_batches[0].keys():
        sample_value = split_batches[0][key]

        if isinstance(sample_value, torch.Tensor):
            print("### SAMPLE VALUE", sample_value.shape)
            # Tensor reconstruction with device preservation
            device = sample_value.device
            dtype = sample_value.dtype
            shape = (n,) + sample_value.shape[1:]
            reconstructed = torch.zeros(shape, dtype=dtype, device=device)

            for batch, indices in zip(split_batches, indices_list):
                data = batch[key].to(device)
                if isinstance(indices, torch.Tensor):
                    indices = indices.to(device)
                else:
                    indices = torch.tensor(indices, device=device)
                print("### DATA", data.shape)
                print("### INDICES", indices.shape)
                reconstructed[indices] = data

            original_batch[key] = reconstructed

        elif isinstance(sample_value, list):
            # List reconstruction with ordering preservation
            reconstructed = [None] * n
            
            for batch, indices in zip(split_batches, indices_list):
                if isinstance(indices, torch.Tensor):
                    indices = indices.tolist()
                
                for data_idx, original_idx in enumerate(indices):
                    reconstructed[original_idx] = batch[key][data_idx]

            original_batch[key] = reconstructed

        else:
            raise TypeError(f"Unsupported type {type(sample_value)} for key '{key}'")

    return original_batch<|MERGE_RESOLUTION|>--- conflicted
+++ resolved
@@ -718,11 +718,7 @@
     torch.cuda.synchronize()
     pyt = torch.cuda.memory_allocated() / (1024 ** 3)
     el = (torch.cuda.mem_get_info()[1] - torch.cuda.mem_get_info()[0]) / (1024 ** 3)
-<<<<<<< HEAD
-    print(f"Mem Usage (GB) | {prefix} | pytorch:{pyt} total_occupied:{el} | memory_other_than_pyt:{el-pyt}")
-=======
     print(f"Mem Usage (GB) | {prefix} | pytorch:{pyt} total_occupied:{el} | memory_other_than_pyt:{el-pyt}", flush=True)
->>>>>>> f779d960
 
 
 def deprecated_in_version(version: str, message: str | None = None):
