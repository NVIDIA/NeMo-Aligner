--- conflicted
+++ resolved
@@ -384,10 +384,6 @@
     Returns:
         Iterator: An iterator that yields the microbatches.
     """
-<<<<<<< HEAD
-=======
-
->>>>>>> 0a653153
     assert len(batch) % num_microbatches == 0, "Issue with batch size configuration!"
     batch_size_per_microbatch = len(batch) // num_microbatches
     microbatches = [
@@ -395,7 +391,6 @@
     ]
     return itertools.chain(microbatches)
 
-<<<<<<< HEAD
 def _get_autocast_dtype(precision: str):
     if precision in ["bf16", "bf16-mixed"]:
         return torch.bfloat16
@@ -404,8 +399,6 @@
     if precision in [16, "16", "16-mixed"]:
         return torch.half
     raise ValueError('precision must be in ["32-true", "16-mixed", "bf16-mixed"]')
-=======
->>>>>>> 0a653153
 
 # this function uses dataclasses.replace to create ShardedTensors/ShardedObjects from torch.Tensor and IOBytes objects
 # based on the TP/PP/DP axis information taken from already existing ShardedTensors/Objects belonging to some input reference parameter
