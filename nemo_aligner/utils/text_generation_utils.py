--- conflicted
+++ resolved
@@ -23,10 +23,7 @@
     GPTModelTextGenerationStrategy,
     TextGenerationStrategy,
 )
-<<<<<<< HEAD
-=======
 from nemo_aligner.utils import parallel_state
->>>>>>> 58e0d47c
 from nemo_aligner.utils.distributed import broadcast_2d_tensor_within_pp
 
 
@@ -71,17 +68,10 @@
             * the token(s) that ended generation, if any (e.g. the `EOS` token or the token(s) corresponding to
               an element of `sampling_params.end_strings`)
         """
-        lengths, is_end = None, None
+        lengths = None
         if parallel_state.is_pipeline_last_stage():  # only the last stage actually has access to lengths
-            is_end = self._end_idx >= 0
-            lengths = torch.where(is_end, self._end_idx + 1, self._context_lengths + self._max_length)
-
+            lengths = torch.where(self._end_idx >= 0, self._end_idx + 1, self._context_lengths + self._max_length)
             lengths = lengths.to(torch.int64).view((-1, 1))
-<<<<<<< HEAD
-            is_end = is_end.view(-1, 1)
-
-=======
->>>>>>> 58e0d47c
         lengths = broadcast_2d_tensor_within_pp(lengths, dtype=torch.int64).flatten()
         return lengths
 
@@ -114,19 +104,12 @@
 def verify_is_valid_and_clamp_range_(
     response_tokens, response_lengths, strategy: TextGenerationStrategy, tokenizer, end_strings=None
 ):
-<<<<<<< HEAD
-    """Function to verify if the tokens have properly ended, and clamps the tokens within the tokenizer range
-    """
-    prev = response_tokens[torch.arange(response_tokens.size(0)), response_lengths - 1]
-
-=======
     """Function to verify if the tokens have properly ended, and clamp the tokens within the tokenizer range
     """
     if end_strings is None:
         end_strings = []
 
     prev = response_tokens[torch.arange(response_tokens.size(0)), response_lengths - 1]
->>>>>>> 58e0d47c
     is_valid = strategy.end_of_generation_condition(response_tokens, prev, tokenizer.eos_id, end_strings)
 
     mask = (0 <= response_tokens) & (response_tokens < tokenizer.vocab_size)
