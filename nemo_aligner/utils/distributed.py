--- conflicted
+++ resolved
@@ -60,38 +60,33 @@
     torch.distributed.all_reduce(output_tensor, group=group)
     return output_tensor
 
-
-<<<<<<< HEAD
-def broadcast_tensor(tensor, src, group, dtype=torch.float32, ndim=2):
-=======
 @deprecated_in_version("0.7.0", "Please use broadcast_tensor(tensor, src, group, dtype)")
 def broadcast_2d_tensor(tensor, src, group, dtype=torch.float32):
->>>>>>> d3493c75
     """Broadcast any 2d tensor from the src rank to every other rank in the given group.
     All the ranks that send or receive data must call this function."""
     if torch.distributed.get_rank() == src:
-        assert tensor.ndim == ndim, f"tensor dims is not {ndim} but is {tensor.ndim} with shape {tensor.shape}"
+        assert tensor.ndim == 2, f"tensor dims is not 2 but is {tensor.ndim} with shape {tensor.shape}"
         tensor = tensor.cuda().to(dtype)
 
-        input_info = [tensor.size(i) for i in range(ndim)]
+        input_info = [
+            tensor.size(0),
+            tensor.size(1),
+        ]
         input_info_tensor = torch.cuda.FloatTensor(input_info)
 
         torch.distributed.broadcast(input_info_tensor, src, group)
         torch.distributed.broadcast(tensor, src, group)
     else:
-        input_info_tensor = torch.empty(ndim, dtype=torch.float32, device=torch.cuda.current_device())
+        input_info_tensor = torch.empty(2, dtype=torch.float32, device=torch.cuda.current_device())
         torch.distributed.broadcast(input_info_tensor, src, group)
 
-        dims = [int(input_info_tensor[i].item()) for i in range(ndim)]
-        tensor = torch.empty(*dims, dtype=dtype, device=torch.cuda.current_device())
+        dim1 = int(input_info_tensor[0].item())
+        dim2 = int(input_info_tensor[1].item())
+
+        tensor = torch.empty(dim1, dim2, dtype=dtype, device=torch.cuda.current_device())
         torch.distributed.broadcast(tensor, src, group)
     return tensor
 
-
-<<<<<<< HEAD
-def broadcast_2d_tensor(tensor, src, group, dtype=torch.float32):
-    return broadcast_tensor(tensor, src, group, dtype=dtype, ndim=2)
-=======
 def broadcast_tensor(tensor: torch.Tensor | None, src, group, dtype: torch.dtype | None = None):
     """
     Broadcast a tensor from the source rank to every other rank in the given group.
@@ -124,8 +119,6 @@
         tensor = torch.empty(input_shape, dtype=dtype, device="cuda")
         torch.distributed.broadcast(tensor, src, group)
     return tensor
->>>>>>> d3493c75
-
 
 def broadcast_2d_tensor_within_mp(tensor, dtype=torch.float32):
     """helper function to broadcast within the model parallel group
@@ -374,7 +367,6 @@
     return dict(zip(keys, tensor.tolist()))
 
 
-<<<<<<< HEAD
 @torch.no_grad()
 def compute_topk_logits_in_batched_sequence(
     model: MCoreGPTModel,
@@ -490,19 +482,16 @@
             topk_logits,
             parallel_state.get_pipeline_model_parallel_last_rank(),
             parallel_state.get_pipeline_model_parallel_group(),
-            ndim=3,
         )
         topk_token_ids = broadcast_tensor(
             topk_token_ids,
             parallel_state.get_pipeline_model_parallel_last_rank(),
             parallel_state.get_pipeline_model_parallel_group(),
-            ndim=3,
         )
         log_sum_exp_logits = broadcast_tensor(
             log_sum_exp_logits,
             parallel_state.get_pipeline_model_parallel_last_rank(),
             parallel_state.get_pipeline_model_parallel_group(),
-            ndim=2,
         )
 
     return topk_logits, topk_token_ids, log_sum_exp_logits
@@ -773,9 +762,7 @@
         return grad_input, None, None, None, None, None, None, None
 
 
-=======
 @deprecated_in_version("0.7.0", "Consider using ScopedTimer")
->>>>>>> d3493c75
 class SyncTimer(NamedTimer):
     """Wrapper around NamedTimer to sync across DP ranks
         for more precise timing
