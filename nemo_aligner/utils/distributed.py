# Copyright (c) 2023, NVIDIA CORPORATION.  All rights reserved.
#
# Licensed under the Apache License, Version 2.0 (the "License");
# you may not use this file except in compliance with the License.
# You may obtain a copy of the License at
#
#     http://www.apache.org/licenses/LICENSE-2.0
#
# Unless required by applicable law or agreed to in writing, software
# distributed under the License is distributed on an "AS IS" BASIS,
# WITHOUT WARRANTIES OR CONDITIONS OF ANY KIND, either express or implied.
# See the License for the specific language governing permissions and
# limitations under the License.

"""distributed utils for communicating between different ranks"""

import time
import warnings
from collections import defaultdict
from contextlib import contextmanager
from dataclasses import dataclass
from datetime import timedelta
from typing import Optional

import torch
from megatron.core import tensor_parallel

from nemo.utils.timers import NamedTimer
from nemo_aligner.utils import parallel_state
from nemo_aligner.utils.parallel_state import get_model_parallel_group, get_model_parallel_src_rank
from nemo_aligner.utils.ppo_utils import calculate_entropy


def rebalance_nd_tensor(tensor, group):
    """
    Takes tensors with variable leading sizes (at dim=0) and then stack them into a single tensor.
    
    NOTE: assumes all other (i.e., non-zero) dimensions are equal.
    """
    num_samples = torch.as_tensor(tensor.size(0), dtype=torch.int64, device=torch.cuda.current_device())
    batch_num_per_rank = torch.zeros(
        torch.distributed.get_world_size(group), dtype=torch.int64, device=torch.cuda.current_device()
    )
    torch.distributed.all_gather_into_tensor(batch_num_per_rank, num_samples, group=group)

    B = batch_num_per_rank.sum()
    other_dims = tensor.shape[1:]

    indices = batch_num_per_rank.cumsum(dim=0)
    output_tensor = torch.zeros(B, *other_dims, dtype=tensor.dtype, device=torch.cuda.current_device())

    # tensor_split is a view we can copy into
    output_tensor.tensor_split(indices[0:-1].cpu())[torch.distributed.get_rank(group=group)].copy_(tensor)
    torch.distributed.all_reduce(output_tensor, group=group)
    return output_tensor


def broadcast_2d_tensor(tensor, src, group, dtype=torch.float32):
    """Broadcast any 2d tensor from the src rank to every other rank in the given group.
    All the ranks that send or receive data must call this function."""
    if torch.distributed.get_rank() == src:
        assert tensor.ndim == 2, f"tensor dims is not 2 but is {tensor.ndim} with shape {tensor.shape}"
        tensor = tensor.cuda().to(dtype)

        input_info = [
            tensor.size(0),
            tensor.size(1),
        ]
        input_info_tensor = torch.cuda.FloatTensor(input_info)

        torch.distributed.broadcast(input_info_tensor, src, group)
        torch.distributed.broadcast(tensor, src, group)
    else:
        input_info_tensor = torch.empty(2, dtype=torch.float32, device=torch.cuda.current_device())
        torch.distributed.broadcast(input_info_tensor, src, group)

        dim1 = int(input_info_tensor[0].item())
        dim2 = int(input_info_tensor[1].item())

        tensor = torch.empty(dim1, dim2, dtype=dtype, device=torch.cuda.current_device())
        torch.distributed.broadcast(tensor, src, group)
    return tensor


def broadcast_2d_tensor_within_mp(tensor, dtype=torch.float32):
    """helper function to broadcast within the model parallel group
    """
    group = get_model_parallel_group()

    if torch.distributed.get_world_size(group) > 1:
        return broadcast_2d_tensor(tensor, get_model_parallel_src_rank(), group, dtype=dtype)

    return tensor


def broadcast_2d_tensor_within_pp(tensor, dtype=torch.float32):
    if parallel_state.get_pipeline_model_parallel_world_size() > 1:
        return broadcast_2d_tensor(
            tensor,
            parallel_state.get_pipeline_model_parallel_last_rank(),
            parallel_state.get_pipeline_model_parallel_group(),
            dtype=dtype,
        )

    return tensor


def gather_tensor(tensor, dst, group, dtype=None):
    """Gather any tensor to the dst rank from every other rank in the given group.
    All the ranks that send or receive data must call this function."""
    tensor = tensor.to(device=torch.cuda.current_device(), dtype=dtype)
    if torch.distributed.get_rank() == dst:
        gather_list = [torch.empty_like(tensor) for _ in range(torch.distributed.get_world_size(group))]
    else:
        gather_list = None

    torch.distributed.gather(tensor, gather_list=gather_list, dst=dst, group=group)
    return gather_list


def run_if_model_parallel_src(fn, *fn_args, **fn_kwargs):
    """This function is meant to wrap an arbitary function to only call the function
    if it's the model parallel src. So if we have DP=2, this function will be called
    only twice."""
    src_rank = get_model_parallel_src_rank()

    output = None
    if torch.distributed.get_rank() == src_rank:
        output = fn(*fn_args, **fn_kwargs)

    return output


def normalize_tensor(tensor, mask, group=None):
    """normalizes a tensor using global mean and std
    """
    tensor = tensor.to(device=torch.cuda.current_device())
    mask = mask.to(device=torch.cuda.current_device())

    tensor_global_mean, tensor_global_var = masked_global_mean_var(tensor, mask, group=group)
    tensor = (tensor - tensor_global_mean) * torch.rsqrt(tensor_global_var + 1e-8)
    return tensor


def masked_global_mean_var(values, mask, group=None):
    """computes the global mean and var when there is a mask

    NOTE: the variance here is uncorrected

    mask and values must have same shape, with mask being {0,1} with 1 being the values we want to keep
    """
    assert values.shape == mask.shape, (values.shape, mask.shape)
    values = values.to(device=torch.cuda.current_device())
    mask = mask.to(device=torch.cuda.current_device())

    values = values * mask

    # Get global sum and count and calculate the global mean and variance
    sum_and_count = torch.tensor([values.sum(), mask.sum()], dtype=torch.float32, device=torch.cuda.current_device())
    torch.distributed.all_reduce(sum_and_count, group=group)
    global_sum, global_count = sum_and_count
    global_mean = global_sum / global_count
    variance_summed = (
        (((values - global_mean) ** 2) * mask).sum().to(device=torch.cuda.current_device(), dtype=torch.float32)
    )

    torch.distributed.all_reduce(variance_summed, group=group)

    return global_mean, variance_summed / global_count


@torch.no_grad()
def _compute_distributed_softmax(vocab_parallel_logits):
    """Expects a size B x S x V//TP tensor, computes a stable distributed softmax
        return shape B x S x V//TP but softmaxed across the V dimension
    """
    logits_max = torch.amax(vocab_parallel_logits, dim=-1, keepdim=True)
    torch.distributed.all_reduce(
        logits_max, op=torch.distributed.ReduceOp.MAX, group=parallel_state.get_tensor_model_parallel_group()
    )

    # Subtract the maximum value.
    vocab_parallel_logits = vocab_parallel_logits - logits_max

    exp_logits = vocab_parallel_logits.exp_()

    sum_exp_logits = exp_logits.sum(-1)

    torch.distributed.all_reduce(
        sum_exp_logits, op=torch.distributed.ReduceOp.SUM, group=parallel_state.get_tensor_model_parallel_group(),
    )
    # exp_logits becomes the softmax output
    exp_logits.div_(sum_exp_logits.unsqueeze(-1))

    return exp_logits


@torch.no_grad()
def _compute_distributed_log_softmax(vocab_parallel_logits):
    """Expects a size B x S x V//TP tensor, computes a stable distributed softmax
        return shape B x S x V//TP but softmaxed across the V dimension. More stable than just computing softmax
    """
    logits_max = torch.amax(vocab_parallel_logits, dim=-1, keepdim=True)
    torch.distributed.all_reduce(
        logits_max, op=torch.distributed.ReduceOp.MAX, group=parallel_state.get_tensor_model_parallel_group()
    )

    # Subtract the maximum value.
    vocab_parallel_logits = vocab_parallel_logits - logits_max

    sum_exp_logits = vocab_parallel_logits.exp().sum(-1, keepdim=True).float()

    torch.distributed.all_reduce(
        sum_exp_logits, op=torch.distributed.ReduceOp.SUM, group=parallel_state.get_tensor_model_parallel_group(),
    )

    return vocab_parallel_logits - sum_exp_logits.log_().to(vocab_parallel_logits.dtype)


class DistributedLogprob(torch.autograd.Function):
    """Function to get logprobs out and differentiate through it
    """

    @staticmethod
    def forward(ctx, vocab_parallel_logits, target, inference_only=False, higher_stability=False):
        get_vocab_range = tensor_parallel.utils.VocabUtility.vocab_range_from_per_partition_vocab_size
        partition_vocab_size = vocab_parallel_logits.size(-1)
        rank = parallel_state.get_tensor_model_parallel_rank()
        world_size = parallel_state.get_tensor_model_parallel_world_size()
        vocab_start_index, vocab_end_index = get_vocab_range(partition_vocab_size, rank, world_size)

        # Create a mask of valid vocab ids (1 means it needs to be masked).
        target_mask = (target < vocab_start_index) | (target >= vocab_end_index)
        masked_target = target - vocab_start_index
        masked_target[target_mask] = 0

        # higher stability uses a more numerically stable distributed log_softmax instead of softmax
        # however, it uses more VRAM because there is an unavoidable exp() OP on the entire logits tensor
        # some models (like DPO) will get -inf in the resulting logprobs unless you set higher_stability=True
        if higher_stability:
            log_softmax_output = _compute_distributed_log_softmax(vocab_parallel_logits)
            log_probs = log_softmax_output.clone()
            softmax_output = log_softmax_output.exp_()
        else:
            softmax_output = _compute_distributed_softmax(vocab_parallel_logits)
            # if we only do inference, then do the log in place
            log_probs = softmax_output.log_() if inference_only else softmax_output.log()

        log_probs = torch.gather(log_probs, -1, masked_target.unsqueeze(-1)).squeeze(-1)
        log_probs[target_mask] = 0.0

        torch.distributed.all_reduce(
            log_probs, op=torch.distributed.ReduceOp.SUM, group=parallel_state.get_tensor_model_parallel_group(),
        )

        if not inference_only:
            # only save for backward when we have inference only=False
            ctx.save_for_backward(softmax_output, target_mask, masked_target)

        return log_probs

    @staticmethod
    def backward(ctx, grad_output):
        softmax, target_mask, masked_target = ctx.saved_tensors
        partition_vocab_size = softmax.size(-1)

        # 1 if it's the chosen log prob, 0 otherwise
        is_chosen = (~target_mask).unsqueeze(-1) * torch.nn.functional.one_hot(
            masked_target, num_classes=partition_vocab_size
        )

        grad_input = is_chosen.float().sub_(softmax)

        grad_input.mul_(grad_output.unsqueeze(dim=-1))

        # if you add an argument to the forward method, then you must add a corresponding None here
        return grad_input, None, None, None


def calculate_distributed_entropy(vocab_parallel_logits, mask=None):
    # TODO(geshen): this is memory intensive
    logits = tensor_parallel.gather_from_tensor_model_parallel_region(vocab_parallel_logits)
    full_log_probs = torch.nn.functional.log_softmax(logits, dim=2)[:, :-1, :].contiguous()

    return calculate_entropy(full_log_probs, mask)


def from_parallel_logits_to_logprobs(vocab_parallel_logits, target, inference_only=False, higher_stability=False):
    """get log probs out of a B x S x V//TP tensor
        NOTE: this function shifts the target, which means you must give it the unmodified targets

    Returns a B x S-1 tensor
    """
    target = target.roll(shifts=-1, dims=-1)
    return DistributedLogprob.apply(vocab_parallel_logits, target, inference_only, higher_stability)[
        :, :-1
    ].contiguous()


<<<<<<< HEAD
def all_reduce_dict(dictionary, dtype=torch.float32, group=None, op=torch.distributed.ReduceOp.SUM):
    keys = sorted(dictionary)
    tensor = torch.as_tensor([dictionary[k] for k in keys], dtype=dtype, device=torch.cuda.current_device())
    torch.distributed.all_reduce(tensor, op=op, group=group)
    return dict(zip(keys, tensor.tolist()))


=======
>>>>>>> c8190c5e
class SyncTimer(NamedTimer):
    """Wrapper around NamedTimer to sync across DP ranks
        for more precise timing
    """

    def __init__(self, *args, **kwargs):
        self.reduce_op = kwargs.pop("reduce_op", torch.distributed.ReduceOp.MAX)
        super().__init__(*args, **kwargs)
        self.stored_results = defaultdict(list)

    def sync_time(self, list_to_sync):
        output_tensor = torch.tensor(list_to_sync, dtype=torch.float32, device="cuda")
        torch.distributed.all_reduce(output_tensor, op=self.reduce_op, group=parallel_state.get_data_parallel_group())

        return output_tensor

    def get_synced(self, *args, **kwargs):
        # time unsynced
        output = self.get(*args, **kwargs)

        # sync the time
        return self.sync_time([output]).item()

    def stop_and_get_time(self, name=""):
        self.stop(name=name)
        return self.get(name=name)

    def store(self, name=""):
        """instead of immediately syncing the timing, we'll store it
            for a sync later on
        """
        # store the last recorded timing, rather than a reduction of it
        output = self.get(name=name)
        self.stored_results[name].append(output)

    def sync_and_consume_over_stored_time(self, name=""):
        """get the timings we stored, sync them and iterates over them
            this function consumes the timings (i.e remove them after iterating)
        """
        if name not in self.stored_results:
            return

        output_list = self.sync_time(self.stored_results[name]).tolist()
        yield from output_list

        del self.stored_results[name]


@dataclass
class Timer:
    """Timer to tell us when the time limit is reached
    """

    duration: Optional[str]

    def __post_init__(self):
        self._duration = float("inf")

        if self.duration is not None:
            days, hours, mins, seconds = map(int, self.duration.strip().split(":"))
            self._duration = timedelta(days=days, hours=hours, minutes=mins, seconds=seconds).total_seconds()

    def start_time(self):
        self._start_time = time.monotonic()

    def get_time_elapsed(self):
        return time.monotonic() - self._start_time

    def get_time_remaining(self):
        return self._duration - self.get_time_elapsed()

    def is_finished(self):
        time_left = self.get_time_remaining()

        is_finished = time_left <= 0
        is_finished_tensor = torch.tensor([is_finished], dtype=torch.bool, device="cuda")

        # only respect rank 0 timing
        torch.distributed.broadcast(is_finished_tensor, 0)
        return is_finished_tensor.item()


def run_distributed_inference(inputs=None, infer_fn=None):
    tokens, lengths = None, None
    dp_rank = parallel_state.get_data_parallel_rank()
    dp_size = parallel_state.get_data_parallel_world_size()
    is_rank_0 = torch.distributed.get_rank() == 0

    if is_rank_0:
        tokens = torch.as_tensor(inputs["inputs"], dtype=torch.long, device=torch.cuda.current_device())
        lengths = torch.as_tensor(inputs["sequence_length"], dtype=torch.long, device=torch.cuda.current_device())

    tokens = broadcast_2d_tensor(tokens, 0, dtype=torch.long, group=None).chunk(dp_size)[dp_rank]
    lengths = broadcast_2d_tensor(lengths, 0, dtype=torch.long, group=None).chunk(dp_size)[dp_rank].squeeze(-1)

    outputs = infer_fn(inputs=(tokens, lengths))

    if isinstance(outputs, tuple):
        # rm and critic are combined in this case
        rewards, values = outputs
        rewards = rebalance_nd_tensor(rewards, group=parallel_state.get_data_parallel_group()).squeeze(1).cpu().numpy()
        values = rebalance_nd_tensor(values, group=parallel_state.get_data_parallel_group()).cpu().numpy()

        return rewards, values

<<<<<<< HEAD
    return rebalance_nd_tensor(outputs, group=parallel_state.get_data_parallel_group()).cpu().numpy()
=======
    return rebalance_nd_tensor(outputs, group=parallel_state.get_data_parallel_group()).cpu().numpy()


def pad_tensors_to_max_global_seq_len(list_of_tensors, pad_value, group, sequence_length_to_pad_to=None):
    """pad a list of tensors to the global sequence length across the specified group
    """
    # compute the local padding
    tensors_padded = torch.nn.utils.rnn.pad_sequence(list_of_tensors, batch_first=True, padding_value=pad_value)

    # find global max seq length
    max_seq_length = torch.tensor([tensors_padded.size(-1)], dtype=torch.float32, device=torch.cuda.current_device())
    torch.distributed.all_reduce(max_seq_length, op=torch.distributed.ReduceOp.MAX, group=group)
    max_seq_length = int(max_seq_length)

    if sequence_length_to_pad_to is not None:
        if max_seq_length > sequence_length_to_pad_to:
            warnings.warn(
                f"{max_seq_length=} is bigger than the provided {sequence_length_to_pad_to=}, overwriting the padding"
                f" to {max_seq_length}"
            )
        # pad to sequence length or max seq length, whichever is bigger
        max_seq_length = max(sequence_length_to_pad_to, max_seq_length)

    return torch.nn.functional.pad(tensors_padded, (0, max_seq_length - tensors_padded.size(-1)), value=pad_value)
>>>>>>> c8190c5e
<|MERGE_RESOLUTION|>--- conflicted
+++ resolved
@@ -297,7 +297,6 @@
     ].contiguous()
 
 
-<<<<<<< HEAD
 def all_reduce_dict(dictionary, dtype=torch.float32, group=None, op=torch.distributed.ReduceOp.SUM):
     keys = sorted(dictionary)
     tensor = torch.as_tensor([dictionary[k] for k in keys], dtype=dtype, device=torch.cuda.current_device())
@@ -305,8 +304,6 @@
     return dict(zip(keys, tensor.tolist()))
 
 
-=======
->>>>>>> c8190c5e
 class SyncTimer(NamedTimer):
     """Wrapper around NamedTimer to sync across DP ranks
         for more precise timing
@@ -412,9 +409,6 @@
 
         return rewards, values
 
-<<<<<<< HEAD
-    return rebalance_nd_tensor(outputs, group=parallel_state.get_data_parallel_group()).cpu().numpy()
-=======
     return rebalance_nd_tensor(outputs, group=parallel_state.get_data_parallel_group()).cpu().numpy()
 
 
@@ -438,5 +432,4 @@
         # pad to sequence length or max seq length, whichever is bigger
         max_seq_length = max(sequence_length_to_pad_to, max_seq_length)
 
-    return torch.nn.functional.pad(tensors_padded, (0, max_seq_length - tensors_padded.size(-1)), value=pad_value)
->>>>>>> c8190c5e
+    return torch.nn.functional.pad(tensors_padded, (0, max_seq_length - tensors_padded.size(-1)), value=pad_value)