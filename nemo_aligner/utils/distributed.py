# Copyright (c) 2023, NVIDIA CORPORATION.  All rights reserved.
#
# Licensed under the Apache License, Version 2.0 (the "License");
# you may not use this file except in compliance with the License.
# You may obtain a copy of the License at
#
#     http://www.apache.org/licenses/LICENSE-2.0
#
# Unless required by applicable law or agreed to in writing, software
# distributed under the License is distributed on an "AS IS" BASIS,
# WITHOUT WARRANTIES OR CONDITIONS OF ANY KIND, either express or implied.
# See the License for the specific language governing permissions and
# limitations under the License.

"""distributed utils for communicating between different ranks"""

import time
import warnings
from collections import defaultdict
<<<<<<< HEAD
from contextlib import contextmanager
=======
from dataclasses import dataclass
from datetime import timedelta
from typing import Dict, Optional, Union
>>>>>>> 9db62d6d

import torch
from megatron.core import tensor_parallel

from nemo.utils.timers import NamedTimer
from nemo_aligner.utils import parallel_state
from nemo_aligner.utils.parallel_state import get_model_parallel_group, get_model_parallel_src_rank
from nemo_aligner.utils.ppo_utils import calculate_entropy


def rebalance_nd_tensor(tensor, group):
    """takes tensors with variable leading sizes(at dim=0) and then stack them into a single tensor. NOTE: assumes dim != 0 to have all the same shape
    """
    num_samples = torch.as_tensor(tensor.size(0), dtype=torch.int64, device=torch.cuda.current_device())
    batch_num_per_rank = torch.zeros(
        torch.distributed.get_world_size(group), dtype=torch.int64, device=torch.cuda.current_device()
    )
    torch.distributed.all_gather_into_tensor(batch_num_per_rank, num_samples, group=group)

    B = batch_num_per_rank.sum()
    other_dims = tensor.shape[1:]

    indices = batch_num_per_rank.cumsum(dim=0)
    output_tensor = torch.zeros(B, *other_dims, dtype=tensor.dtype, device=torch.cuda.current_device())

    # tensor_split is a view we can copy into
    output_tensor.tensor_split(indices.cpu())[torch.distributed.get_rank(group=group)].copy_(tensor)
    torch.distributed.all_reduce(output_tensor, group=group)
    return output_tensor


def all_reduce_dict(dictionary, dtype=torch.float32, group=None, op=torch.distributed.ReduceOp.SUM):
    keys = sorted(dictionary)
    tensor = torch.as_tensor([dictionary[k] for k in keys], dtype=dtype, device=torch.cuda.current_device())
    torch.distributed.all_reduce(tensor, op=op, group=group)
    return dict(zip(keys, tensor.tolist()))


def gather_tensor(tensor, dst, group, dtype=torch.float32):
    """Gather any 2d tensor to the dst rank from every other rank in the given group.
    All the ranks that send or receive data must call this function."""
    tensor = tensor.to(device=torch.cuda.current_device(), dtype=dtype)
    if torch.distributed.get_rank() == dst:
        gather_list = [torch.empty_like(tensor) for _ in range(torch.distributed.get_world_size(group))]
    else:
        gather_list = None

    torch.distributed.gather(tensor, gather_list=gather_list, dst=dst, group=group)
    return gather_list


def broadcast_2d_tensor(tensor, src, group, dtype=torch.float32):
    """Broadcast any 2d tensor from the src rank to every other rank in the given group.
    All the ranks that send or receive data must call this function."""
    if torch.distributed.get_rank() == src:
        assert tensor.ndim == 2, f"tensor dims is not 2 but is {tensor.ndim} with shape {tensor.shape}"
        tensor = tensor.cuda().to(dtype)

        input_info = [
            tensor.size(0),
            tensor.size(1),
        ]
        input_info_tensor = torch.cuda.FloatTensor(input_info)

        torch.distributed.broadcast(input_info_tensor, src, group)
        torch.distributed.broadcast(tensor, src, group)
    else:
        input_info_tensor = torch.empty(2, dtype=torch.float32, device=torch.cuda.current_device())
        torch.distributed.broadcast(input_info_tensor, src, group)

        dim1 = int(input_info_tensor[0].item())
        dim2 = int(input_info_tensor[1].item())

        tensor = torch.empty(dim1, dim2, dtype=dtype, device=torch.cuda.current_device())
        torch.distributed.broadcast(tensor, src, group)
    return tensor


def broadcast_2d_tensor_within_mp(tensor, dtype=torch.float32):
    """helper function to broadcast within the model parallel group
    """
    group = get_model_parallel_group()

    if torch.distributed.get_world_size(group) > 1:
        return broadcast_2d_tensor(tensor, get_model_parallel_src_rank(), group, dtype=dtype)
<<<<<<< HEAD
=======

    return tensor


def broadcast_2d_tensor_within_pp(tensor, dtype=torch.float32):
    if parallel_state.get_pipeline_model_parallel_world_size() > 1:
        return broadcast_2d_tensor(
            tensor,
            parallel_state.get_pipeline_model_parallel_last_rank(),
            parallel_state.get_pipeline_model_parallel_group(),
            dtype=dtype,
        )
>>>>>>> 9db62d6d

    return tensor


def run_if_model_parallel_src(fn, *fn_args, **fn_kwargs):
    """This function is meant to wrap an arbitary function to only call the function
    if it's the model parallel src. So if we have DP=2, this function will be called
    only twice."""
    src_rank = get_model_parallel_src_rank()

    output = None
    if torch.distributed.get_rank() == src_rank:
        output = fn(*fn_args, **fn_kwargs)

    return output


def normalize_tensor(tensor, mask, group=None):
    """normalizes a tensor using global mean and std
    """
    tensor = tensor.to(device=torch.cuda.current_device())
    mask = mask.to(device=torch.cuda.current_device())

    tensor_global_mean, tensor_global_var = masked_global_mean_var(tensor, mask, group=group)
    tensor = (tensor - tensor_global_mean) * torch.rsqrt(tensor_global_var + 1e-8)
    return tensor


def masked_global_mean_var(values, mask, group=None):
    """computes the global mean and var when there is a mask

    NOTE: the variance here is uncorrected

    mask and values must have same shape, with mask being {0,1} with 1 being the values we want to keep
    """
    assert values.shape == mask.shape, (values.shape, mask.shape)
    values = values.to(device=torch.cuda.current_device())
    mask = mask.to(device=torch.cuda.current_device())

    values = values * mask

    # Get global sum and count and calculate the global mean and variance
    sum_and_count = torch.tensor([values.sum(), mask.sum()], dtype=torch.float32, device=torch.cuda.current_device())
    torch.distributed.all_reduce(sum_and_count, group=group)
    global_sum, global_count = sum_and_count
    global_mean = global_sum / global_count
    variance_summed = (
        (((values - global_mean) ** 2) * mask).sum().to(device=torch.cuda.current_device(), dtype=torch.float32)
    )

    torch.distributed.all_reduce(variance_summed, group=group)

    return global_mean, variance_summed / global_count


@torch.no_grad()
def _compute_distributed_softmax(vocab_parallel_logits):
    """Expects a size B x S x V//TP tensor, computes a stable distributed softmax
        return shape B x S x V//TP but softmaxed across the V dimension
    """
    logits_max = torch.amax(vocab_parallel_logits, dim=-1, keepdim=True)
    torch.distributed.all_reduce(
        logits_max, op=torch.distributed.ReduceOp.MAX, group=parallel_state.get_tensor_model_parallel_group()
    )

    # Subtract the maximum value.
    vocab_parallel_logits = vocab_parallel_logits - logits_max

    exp_logits = vocab_parallel_logits.exp_()

    sum_exp_logits = exp_logits.sum(-1)

    torch.distributed.all_reduce(
        sum_exp_logits, op=torch.distributed.ReduceOp.SUM, group=parallel_state.get_tensor_model_parallel_group(),
    )
    # exp_logits becomes the softmax output
    exp_logits.div_(sum_exp_logits.unsqueeze(-1))

    return exp_logits


@torch.no_grad()
def _compute_distributed_log_softmax(vocab_parallel_logits):
    """Expects a size B x S x V//TP tensor, computes a stable distributed softmax
        return shape B x S x V//TP but softmaxed across the V dimension. More stable than just computing softmax
    """
    logits_max = torch.amax(vocab_parallel_logits, dim=-1, keepdim=True)
    torch.distributed.all_reduce(
        logits_max, op=torch.distributed.ReduceOp.MAX, group=parallel_state.get_tensor_model_parallel_group()
    )

    # Subtract the maximum value.
    vocab_parallel_logits = vocab_parallel_logits - logits_max

    sum_exp_logits = vocab_parallel_logits.exp().sum(-1, keepdim=True).float()

    torch.distributed.all_reduce(
        sum_exp_logits, op=torch.distributed.ReduceOp.SUM, group=parallel_state.get_tensor_model_parallel_group(),
    )

    return vocab_parallel_logits - sum_exp_logits.log_().to(vocab_parallel_logits.dtype)


class DistributedLogprob(torch.autograd.Function):
    """Function to get logprobs out and differentiate through it
    """

    @staticmethod
    def forward(ctx, vocab_parallel_logits, target, inference_only=False, higher_stability=False):
        get_vocab_range = tensor_parallel.utils.VocabUtility.vocab_range_from_per_partition_vocab_size
        partition_vocab_size = vocab_parallel_logits.size(-1)
        rank = parallel_state.get_tensor_model_parallel_rank()
        world_size = parallel_state.get_tensor_model_parallel_world_size()
        vocab_start_index, vocab_end_index = get_vocab_range(partition_vocab_size, rank, world_size)

        # Create a mask of valid vocab ids (1 means it needs to be masked).
        target_mask = (target < vocab_start_index) | (target >= vocab_end_index)
        masked_target = target - vocab_start_index
        masked_target[target_mask] = 0

        # higher stability uses a more numerically stable distributed log_softmax instead of softmax
        # however, it uses more VRAM because there is an unavoidable exp() OP on the entire logits tensor
        # some models (like DPO) will get -inf in the resulting logprobs unless you set higher_stability=True
        if higher_stability:
            log_softmax_output = _compute_distributed_log_softmax(vocab_parallel_logits)
            log_probs = log_softmax_output.clone()
            softmax_output = log_softmax_output.exp_()
        else:
            softmax_output = _compute_distributed_softmax(vocab_parallel_logits)
            # if we only do inference, then do the log in place
            log_probs = softmax_output.log_() if inference_only else softmax_output.log()

        log_probs = torch.gather(log_probs, -1, masked_target.unsqueeze(-1)).squeeze(-1)
        log_probs[target_mask] = 0.0

        torch.distributed.all_reduce(
            log_probs, op=torch.distributed.ReduceOp.SUM, group=parallel_state.get_tensor_model_parallel_group(),
        )

        if not inference_only:
            # only save for backward when we have inference only=False
            ctx.save_for_backward(softmax_output, target_mask, masked_target)

        return log_probs

    @staticmethod
    def backward(ctx, grad_output):
        softmax, target_mask, masked_target = ctx.saved_tensors
        partition_vocab_size = softmax.size(-1)

        # 1 if it's the chosen log prob, 0 otherwise
        is_chosen = (~target_mask).unsqueeze(-1) * torch.nn.functional.one_hot(
            masked_target, num_classes=partition_vocab_size
        )

        grad_input = is_chosen.float().sub_(softmax)

        grad_input.mul_(grad_output.unsqueeze(dim=-1))

        # if you add an argument to the forward method, then you must add a corresponding None here
        return grad_input, None, None, None


def calculate_distributed_entropy(vocab_parallel_logits, mask=None):
    # TODO(geshen): this is memory intensive
    logits = tensor_parallel.gather_from_tensor_model_parallel_region(vocab_parallel_logits)
    full_log_probs = torch.nn.functional.log_softmax(logits, dim=2)[:, :-1, :].contiguous()

    return calculate_entropy(full_log_probs, mask)


def from_parallel_logits_to_logprobs(vocab_parallel_logits, target, inference_only=False, higher_stability=False):
    """get log probs out of a B x S x V//TP tensor
        NOTE: this function shifts the target, which means you must give it the unmodified targets

    Returns a B x S-1 tensor
    """
    target = target.roll(shifts=-1, dims=-1)
    return DistributedLogprob.apply(vocab_parallel_logits, target, inference_only, higher_stability)[
        :, :-1
    ].contiguous()


class SyncTimer(NamedTimer):
    """Wrapper around NamedTimer to sync across DP ranks
        for more precise timing
    """

    def __init__(self, *args, **kwargs):
        self.reduce_op = kwargs.pop("reduce_op", torch.distributed.ReduceOp.MAX)
        super().__init__(*args, **kwargs)
        self.stored_results = defaultdict(list)

    def sync_time(self, list_to_sync):
        output_tensor = torch.tensor(list_to_sync, dtype=torch.float32, device="cuda")
        torch.distributed.all_reduce(output_tensor, op=self.reduce_op, group=parallel_state.get_data_parallel_group())

        return output_tensor

    def get_synced(self, *args, **kwargs):
        # time unsynced
        output = self.get(*args, **kwargs)

        # sync the time
        return self.sync_time([output]).item()

    def stop_and_get_time(self, name=""):
        self.stop(name=name)
        return self.get(name=name)

    def store(self, name=""):
        """instead of immediately syncing the timing, we'll store it
            for a sync later on
        """
        # store the last recorded timing, rather than a reduction of it
        output = self.get(name=name)
        self.stored_results[name].append(output)

    def sync_and_consume_over_stored_time(self, name=""):
        """get the timings we stored, sync them and iterates over them
            this function consumes the timings (i.e remove them after iterating)
        """
        if name not in self.stored_results:
            return

        output_list = self.sync_time(self.stored_results[name]).tolist()
        yield from output_list

        del self.stored_results[name]


<<<<<<< HEAD
@contextmanager
def print_timer(name=""):
    torch.cuda.synchronize()

    try:
        print("### RANK {} {} START".format(torch.distributed.get_rank(), name))
        start = time.time()
        yield

    finally:
        torch.cuda.synchronize()
        end = time.time()
        print("### RANK {} TOOK TIME {} in FUNCTION {} END".format(torch.distributed.get_rank(), end - start, name))
=======
@dataclass
class Timer:
    """Timer to tell us when the time limit is reached
    """

    duration: Optional[str]

    def __post_init__(self):
        self._duration = float("inf")

        if self.duration is not None:
            days, hours, mins, seconds = map(int, self.duration.strip().split(":"))
            self._duration = timedelta(days=days, hours=hours, minutes=mins, seconds=seconds).total_seconds()

    def start_time(self):
        self._start_time = time.monotonic()

    def get_time_elapsed(self):
        return time.monotonic() - self._start_time

    def get_time_remaining(self):
        return self._duration - self.get_time_elapsed()

    def is_finished(self):
        time_left = self.get_time_remaining()

        is_finished = time_left <= 0
        is_finished_tensor = torch.tensor([is_finished], dtype=torch.bool, device="cuda")

        # only respect rank 0 timing
        torch.distributed.broadcast(is_finished_tensor, 0)
        return is_finished_tensor.item()
>>>>>>> 9db62d6d
<|MERGE_RESOLUTION|>--- conflicted
+++ resolved
@@ -17,13 +17,10 @@
 import time
 import warnings
 from collections import defaultdict
-<<<<<<< HEAD
 from contextlib import contextmanager
-=======
 from dataclasses import dataclass
 from datetime import timedelta
 from typing import Dict, Optional, Union
->>>>>>> 9db62d6d
 
 import torch
 from megatron.core import tensor_parallel
@@ -108,9 +105,7 @@
     group = get_model_parallel_group()
 
     if torch.distributed.get_world_size(group) > 1:
-        return broadcast_2d_tensor(tensor, get_model_parallel_src_rank(), group, dtype=dtype)
-<<<<<<< HEAD
-=======
+        return broadcast_2d_tensor(tensor, get_model_parallel_src_rank(), group, dtype=dtype, dtype=dtype)
 
     return tensor
 
@@ -123,7 +118,6 @@
             parallel_state.get_pipeline_model_parallel_group(),
             dtype=dtype,
         )
->>>>>>> 9db62d6d
 
     return tensor
 
@@ -355,7 +349,40 @@
         del self.stored_results[name]
 
 
-<<<<<<< HEAD
+@dataclass
+class Timer:
+    """Timer to tell us when the time limit is reached
+    """
+
+    duration: Optional[str]
+
+    def __post_init__(self):
+        self._duration = float("inf")
+
+        if self.duration is not None:
+            days, hours, mins, seconds = map(int, self.duration.strip().split(":"))
+            self._duration = timedelta(days=days, hours=hours, minutes=mins, seconds=seconds).total_seconds()
+
+    def start_time(self):
+        self._start_time = time.monotonic()
+
+    def get_time_elapsed(self):
+        return time.monotonic() - self._start_time
+
+    def get_time_remaining(self):
+        return self._duration - self.get_time_elapsed()
+
+    def is_finished(self):
+        time_left = self.get_time_remaining()
+
+        is_finished = time_left <= 0
+        is_finished_tensor = torch.tensor([is_finished], dtype=torch.bool, device="cuda")
+
+        # only respect rank 0 timing
+        torch.distributed.broadcast(is_finished_tensor, 0)
+        return is_finished_tensor.item()
+
+
 @contextmanager
 def print_timer(name=""):
     torch.cuda.synchronize()
@@ -368,38 +395,4 @@
     finally:
         torch.cuda.synchronize()
         end = time.time()
-        print("### RANK {} TOOK TIME {} in FUNCTION {} END".format(torch.distributed.get_rank(), end - start, name))
-=======
-@dataclass
-class Timer:
-    """Timer to tell us when the time limit is reached
-    """
-
-    duration: Optional[str]
-
-    def __post_init__(self):
-        self._duration = float("inf")
-
-        if self.duration is not None:
-            days, hours, mins, seconds = map(int, self.duration.strip().split(":"))
-            self._duration = timedelta(days=days, hours=hours, minutes=mins, seconds=seconds).total_seconds()
-
-    def start_time(self):
-        self._start_time = time.monotonic()
-
-    def get_time_elapsed(self):
-        return time.monotonic() - self._start_time
-
-    def get_time_remaining(self):
-        return self._duration - self.get_time_elapsed()
-
-    def is_finished(self):
-        time_left = self.get_time_remaining()
-
-        is_finished = time_left <= 0
-        is_finished_tensor = torch.tensor([is_finished], dtype=torch.bool, device="cuda")
-
-        # only respect rank 0 timing
-        torch.distributed.broadcast(is_finished_tensor, 0)
-        return is_finished_tensor.item()
->>>>>>> 9db62d6d
+        print("### RANK {} TOOK TIME {} in FUNCTION {} END".format(torch.distributed.get_rank(), end - start, name))