--- conflicted
+++ resolved
@@ -3,15 +3,10 @@
 
 import pandas as pd
 from datasets import load_dataset
-<<<<<<< HEAD
 from nemo_skills.code_execution.math_grader import extract_answer
 from nemo_skills.code_execution.sandbox import LocalSandbox
 
 from nemo_aligner.utils.deep_search.mcts.reward_functions import get_reward
-=======
-from nemo_skills.code_execution.math_grader import extract_answer, math_equal
-from nemo_skills.code_execution.sandbox import LocalSandbox
->>>>>>> 4fbf5448
 
 
 class Feedback(object):
@@ -42,7 +37,6 @@
         """
         score the response
         """
-<<<<<<< HEAD
         assert self.ds[data_id]["data_id"] == data_id
         response = response.lower()
         answer = self.ds[data_id]["expected_answer"]
@@ -97,12 +91,6 @@
             score = 0.0
         finally:
             return score
-=======
-        # this needs to be on a seperate server for anything
-        # complicated but for GSM8K this is fine
-        response = extract_answer(response)
-        return float(math_equal(response, answer))
->>>>>>> 4fbf5448
 
 
 class GSK8KFeedback(Feedback):
