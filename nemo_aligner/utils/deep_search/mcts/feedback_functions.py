import os
import re

import pandas as pd
from datasets import load_dataset
<<<<<<< HEAD
from nemo_skills.code_execution.math_grader import extract_answer, math_equal
from nemo_skills.code_execution.sandbox import LocalSandbox
=======
from nemo_skills.code_execution.math_grader import extract_answer
from nemo_skills.code_execution.sandbox import LocalSandbox

from nemo_aligner.utils.deep_search.mcts.reward_functions import get_reward
>>>>>>> 268767f5


class Feedback(object):
    def __init__(self):
        pass

    def score(self, response, context_id):
        """
        score the response
        """
        raise NotImplementedError


class DummyScore(Feedback):
    def score(self, response, data_id):
        return 0.0


class GSK8KFeedbackDataset(Feedback):
    def __init__(self, ds):
        self.ds = ds
        # local_rank = os.getenv("local_rank", "0")
        host = os.getenv("NEMO_SKILLS_SANDBOX_HOST", "localhost")
        port = os.getenv("NEMO_SKILLS_SANDBOX_PORT", "1034")
        self.sandbox = LocalSandbox(host=host, port=port)

    def score(self, response, data_id):
        """
        score the response
        """
<<<<<<< HEAD
        # this needs to be on a seperate server for anything
        # complicated but for GSM8K this is fine
        response = extract_answer(response)
        return float(math_equal(response, answer))
=======
        assert self.ds[data_id]["data_id"] == data_id
        response = response.lower()
        answer = self.ds[data_id]["expected_answer"]
        # this needs to be on a seperate server for anything
        # complicated but for GSM8K this is fine
        response = extract_answer(response)
        try:
            score = float(self.sandbox.is_output_correct(response, answer))
        except Exception as e:
            print("############ Inference failed ############")
            print(answer, response)
            print(e)
            score = 0.0
        finally:
            return score


class SteerLMFeedback(Feedback):
    def __init__(self):
        # local_rank = os.getenv("local_rank", "0")
        self.host = os.getenv("REWARD_SERVER_HOST", "localhost")
        self.port = os.getenv("REWARD_SERVER_PORT", "1234")

    def score(self, response, data_id):
        """
        score the response
        """
        # remove the trailing extra_id_1
        if response.endswith("<extra_id_1>"):
            response = response[: -len("<extra_id_1>")]
        # get the expected answer, e.g. 'quality:4,toxicity:0,humor:0,creativity:0,helpfulness:4,correctness:4,coherence:4,complexity:4,verbosity:2'
        attribute_str = response.split("<extra_id_2>")[-1].split("\n")[0]
        # extract the numbers
        attributes = attribute_str.split(",")
        numbers = [int(attr.split(":")[-1]) for attr in attributes]
        # remove the <extra_id_2> line
        response = "\n".join([i for i in response.split("\n") if not i.startswith("<extra_id_2>")])
        response = response + "<extra_id_2>"
        try:
            evaluate = get_reward([response], False, self.host, self.port)[0]

            # compute the distance between the two vectors
            distance = sum([int(bool(a - b)) for a, b in zip(numbers, evaluate)])

            # normalize the distance to be between 0 and 1
            distance = distance / (len(numbers))

            score = 1 - distance
        except Exception as e:
            print("############ Inference failed ############")
            print(e)
            score = 0.0
        finally:
            return score
>>>>>>> 268767f5


class GSK8KFeedback(Feedback):
    def score(self, response, answer):
        """
        score the response
        """
        response = response.lower()
        answer = answer.lower().split("####")[1].strip().replace(",", "")
        # predicted answer matches the answer pattern
        numbers = re.findall(r"\{{([\d,]+)\}}", response)
        # Extract the last number
        last_number = numbers[-1] if numbers else None
        if last_number is None:
            return 0.0
        if last_number == answer:
            return 1.0
        else:
            return 0.0


class GSK8KFeedback(Feedback):
    def __init__(self):
        ...

    def score(self, response, answer):
        """
        score the response
        """
        response = response.lower()
        answer = answer.lower().split("####")[1].strip().replace(",", "")
        # predicted answer matches the answer pattern
        numbers = re.findall(r"\{{([\d,]+)\}}", response)
        # Extract the last number
        last_number = numbers[-1] if numbers else None
        if last_number is None:
            return 0.0
        if last_number == answer:
            return 1.0
        else:
            return 0.0


class GSK8KFeedbackHF(Feedback):
    def __init__(self, split):
        super().__init__()
        self.ds = load_dataset("gsm8k", "main")
        self.split = split

    def score(self, response, data_id):
        """
        score the response
        """
        response = response.lower()
        answer = self.ds[self.split][data_id]["answer"].lower().split("####")[1].strip().replace(",", "")
        # predicted answer matches the answer pattern
        numbers = re.findall(r"\{{([\d,]+)\}}", response)
        # Extract the last number
        last_number = numbers[-1] if numbers else None
        if last_number is None:
            return 0.0
        if last_number == answer:
            return 1.0
        else:
            return 0.0


class MathSandBoxedFeedBack:
    def __init__(self, host, port, test_on_init=True):
        self.sandbox = LocalSandbox(host=host, port=port)

        if test_on_init:
            assert self.sandbox.is_output_correct("123", 123), "sandbox output should be correct! on 123 string vs 123"
            assert self.sandbox.is_output_correct("\\frac{1}{4}", "\\frac{2}{8}"), "sandbox should reduce fractions!"

    def score(self, response, answer):
        # NOTE: response must be in boxed format
        response = extract_answer(response)

        return self.sandbox.is_output_correct(response, answer)<|MERGE_RESOLUTION|>--- conflicted
+++ resolved
@@ -3,15 +3,12 @@
 
 import pandas as pd
 from datasets import load_dataset
-<<<<<<< HEAD
 from nemo_skills.code_execution.math_grader import extract_answer, math_equal
 from nemo_skills.code_execution.sandbox import LocalSandbox
-=======
 from nemo_skills.code_execution.math_grader import extract_answer
 from nemo_skills.code_execution.sandbox import LocalSandbox
 
 from nemo_aligner.utils.deep_search.mcts.reward_functions import get_reward
->>>>>>> 268767f5
 
 
 class Feedback(object):
@@ -42,12 +39,10 @@
         """
         score the response
         """
-<<<<<<< HEAD
         # this needs to be on a seperate server for anything
         # complicated but for GSM8K this is fine
         response = extract_answer(response)
         return float(math_equal(response, answer))
-=======
         assert self.ds[data_id]["data_id"] == data_id
         response = response.lower()
         answer = self.ds[data_id]["expected_answer"]
@@ -102,7 +97,6 @@
             score = 0.0
         finally:
             return score
->>>>>>> 268767f5
 
 
 class GSK8KFeedback(Feedback):
