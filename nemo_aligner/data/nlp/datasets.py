# Copyright (c) 2023, NVIDIA CORPORATION.  All rights reserved.
#
# Licensed under the Apache License, Version 2.0 (the "License");
# you may not use this file except in compliance with the License.
# You may obtain a copy of the License at
#
#     http://www.apache.org/licenses/LICENSE-2.0
#
# Unless required by applicable law or agreed to in writing, software
# distributed under the License is distributed on an "AS IS" BASIS,
# WITHOUT WARRANTIES OR CONDITIONS OF ANY KIND, either express or implied.
# See the License for the specific language governing permissions and
# limitations under the License.

"""Custom datasets for RLHF training"""

import os

import numpy as np
import scipy
import torch

from nemo.collections.nlp.data.language_modeling.megatron.gpt_dataset import _create_ltor_masks_and_position_ids
from nemo.collections.nlp.data.language_modeling.megatron.gpt_sft_chat_dataset import GPTSFTChatDataset
from nemo.collections.nlp.modules.common.megatron.utils import get_ltor_masks_and_position_ids
from nemo.core import Dataset
from nemo.utils import logging


class KnowledgeDistillationDataset(Dataset):
    """The knowledge distillation dataset takes in raw tokens, labels, loss masks, and the teacher models' predictive top tokens & logits.
    """

    def __init__(
        self, cfg, tokenizer, name, data_prefix, documents, data, seq_length, seed, drop_last=True,
    ):
        super().__init__()
        self.cfg = cfg
        self.name = name
        self.data = data
        self.seq_length = seq_length

        self.nograd_length = 32

        # Checks
        assert np.min(documents) >= 0
        assert np.max(documents) < len(self.data)

    def __len__(self):
        return len(self.data)

    def __getitem__(self, idx):
        """Returns a SFT example with topk_logits, topk_token_ids and target log_sum_exp_logits
        """
        payload = self.data[idx]
        for key in ["tokens", "labels", "loss_mask", "topk_token_ids"]:
            assert key in payload, f"{key} not in the data"
            payload[key] = torch.tensor(payload[key], dtype=torch.int64)
        for key in ["topk_logits", "log_sum_exp_logits"]:
            assert key in payload, f"{key} not in the data"
            payload[key] = torch.tensor(payload[key], dtype=torch.float32)

        if self.cfg.data.top_k is not None:
            payload["topk_logits"] = payload["topk_logits"][..., : self.cfg.data.top_k]
            payload["topk_token_ids"] = payload["topk_token_ids"][..., : self.cfg.data.top_k]

        length = len(payload["tokens"])
        if length > self.seq_length:
            logging.warning(
                f"WARNING: Tokenized text exceeds max seq length ({length} vs {self.seq_length})."
                + f"The example will be ignored."
            )
            # ignore the example whose tokenized text exceeds max seq length.
            for key in ["tokens", "labels", "topk_logits", "topk_token_ids", "log_sum_exp_logits"]:
                payload[key] = payload[key][
                    : self.nograd_length
                ]  ## make dummy example very short to reduce computation
            payload["loss_mask"] = torch.zeros_like(payload["tokens"])

        return payload


class RLHFDataset(Dataset):
    def __init__(
        self, cfg, tokenizer, name, data_prefix, documents, data, seq_length, seed, drop_last=True,
    ):
        super().__init__()
        self.cfg = cfg
        self.name = name
        self.data = data
        self.drop_last = drop_last
        self.seq_length = seq_length
        self.tokenizer = tokenizer

        if "length_params" in cfg:
            max_sample_length = seq_length - cfg.length_params.max_length
        else:
            max_sample_length = seq_length // 2

        assert max_sample_length > 0, f"max sample length must be greater than 0, but got {max_sample_length}"

        self.max_sample_length = max_sample_length

        self.use_json = self.cfg.data.data_impl.startswith("json")

        # Checks
        assert np.min(documents) >= 0
        assert np.max(documents) < len(self.data)

        # save index mappings to a configurable dir
        self.index_mapping_dir = cfg.data.get("index_mapping_dir", None)

        # create index_mapping_dir on rank 0
        if torch.distributed.is_available() and torch.distributed.is_initialized():
            if torch.distributed.get_rank() == 0:
                if self.index_mapping_dir is not None and not os.path.isdir(self.index_mapping_dir):
                    os.makedirs(self.index_mapping_dir)
            torch.distributed.barrier()

    def __len__(self):
        return len(self.data)

    def encode(self, text):
        if self.cfg.data.get("apply_ftfy", False):
            import ftfy

            text = ftfy.fix_text(text)

        text_ids = self.tokenizer.text_to_ids(text)

        if len(text_ids) > 0 and self.cfg.data.get("append_eod", False):
            text_ids.append(self.tokenizer.eos_id)

        return text_ids, len(text_ids)

    def __getitem__(self, idx):
        """
        Return a single prompt.
        """
        mask_sample = False
        if idx == -1:
            # This may happen on the last batch due to the padding that occurs in
            #   https://github.com/NVIDIA/NeMo/blob/643d814fc2d885b7348ac676333ebd76cd79b663/nemo/collections/nlp/data/language_modeling/megatron/megatron_batch_samplers.py#L168
            # in which case we may want to mask the loss associated to these padded samples.
            # However, this class is not currently used, so for now we raise an exception: this may be revisited
            # at a later time if this situation actually occurs in practice.
            # logging.warning("Got -1 as item index in RLHFDataset => masking loss from this sample")
            raise NotImplementedError("Obtained unexpected `idx == -1`, see comments in code for details")

        orig_idx = idx = idx % len(self)
        while True:
            sample = self.data[idx]
            if self.use_json:
                sample, _ = self.encode(sample["text"])
            if len(sample) <= self.max_sample_length:
                break
            idx = (idx + 1) % len(self)
            if idx == orig_idx:
                raise RuntimeError(f"All samples have length > {self.max_sample_length}")
            continue

        if idx != orig_idx:
            logging.warning(
                f"Sample {orig_idx} in dataset '{self.name}' has length "
                f"{len(self.data[orig_idx])} > {self.max_sample_length} "
                f"=> replacing it with sample {idx} and masking its loss"
            )
            mask_sample = True

        if self.use_json:
            # `sample` is a regular Python list.
            sample_tensor = torch.tensor(sample, dtype=torch.int64)
        else:
            # `sample` is a NumPy array.
            sample_tensor = torch.from_numpy(sample.astype(np.int64))

        # if we want to mask the sample we should
        # set the loss multiplier to 0
        loss_multiplier = not mask_sample

        output = {
            "text": sample_tensor,
            "length": sample_tensor.shape[0],
            "loss_multiplier": loss_multiplier,
        }
        return output


class RewardModelDataset(Dataset):
    """This class assumes that we only have 2 responses per prompt that is ranked. Chosen is the better
    one(even index) whereas Rejected is the worse response(odd index)
    """

    def __init__(
        self, cfg, tokenizer, name, data_prefix, documents, data, seq_length, seed, drop_last=True,
    ):
        super().__init__()
        self.cfg = cfg
        self.name = name
        self.data = data
        self.drop_last = drop_last
        self.seq_length = seq_length
        self.tokenizer = tokenizer

        self.reset_position_ids = cfg.data.get("reset_position_ids", False)
        self.reset_attention_mask = cfg.data.get("reset_attention_mask", False)
        self.eod_mask_loss = cfg.data.get("eod_mask_loss", False)
        self.eos_id = tokenizer.eos_id

        # Checks
        assert np.min(documents) >= 0
        assert np.max(documents) < len(self.data)

        # save index mappings to a configurable dir
        self.index_mapping_dir = cfg.data.get("index_mapping_dir", None)

        # create index_mapping_dir on rank 0
        if torch.distributed.is_available() and torch.distributed.is_initialized():
            if torch.distributed.get_rank() == 0:
                if self.index_mapping_dir is not None and not os.path.isdir(self.index_mapping_dir):
                    os.makedirs(self.index_mapping_dir)
            torch.distributed.barrier()

    def __len__(self):
        return len(self.data) // 2

    def encode(self, text):
        if self.cfg.data.get("apply_ftfy", False):
            import ftfy

            text = ftfy.fix_text(text)

        text_ids = self.tokenizer.text_to_ids(text)

        if len(text_ids) > 0 and self.cfg.data.get("append_eod", False):
            text_ids.append(self.tokenizer.eos_id)

        return text_ids, len(text_ids)

    def __getitem__(self, idx, multiple=2):
        """Returns a pair of chosen/rejected pairs, and their respective lengths."""
        found = False
        while not found:
            chosen = self.data[multiple * idx]
            rejected = self.data[multiple * idx + 1]
            if self.cfg.data.data_impl.startswith("json"):
                chosen, _ = self.encode(chosen["text"])
                rejected, _ = self.encode(rejected["text"])
            if len(chosen) > self.seq_length or len(rejected) > self.seq_length:
                idx += multiple
                continue
            found = True

        # in the future, we should pad to the max seq len of the mini-batch instead of model.seq_length
        # max_curr_seq_len = max(len(chosen), len(rejected))

        chosen_np = np.array(chosen, dtype=np.int64)
        chosen_np_pad = np.pad(
            chosen_np, (0, max(0, self.seq_length - chosen_np.shape[0])), mode="constant", constant_values=self.eos_id
        )
        rejected_np = np.array(rejected, dtype=np.int64)
        rejected_np_pad = np.pad(
            rejected_np,
            (0, max(0, self.seq_length - rejected_np.shape[0])),
            mode="constant",
            constant_values=self.eos_id,
        )

        chosen_tokens = torch.tensor(chosen_np_pad)
        rejected_tokens = torch.tensor(rejected_np_pad)

        attention_mask, loss_mask, position_ids = _create_ltor_masks_and_position_ids(
            chosen_tokens, self.eos_id, self.reset_position_ids, self.reset_attention_mask, self.eod_mask_loss,
        )

        # Negative index comes when we pad the last batch in MegatronPretrainingBatchSampler
        # We make the loss_mask zero to mask out loss from these samples
        if idx == -1:
            logging.info("WARNING: Got -1 as item index. Masking loss from this sample")
            loss_mask = torch.zeros_like(loss_mask)

        output = {
            "chosen": chosen_tokens,
            "rejected": rejected_tokens,
            "chosen_length": chosen_np.shape[0],
            "rejected_length": rejected_np.shape[0],
            "attention_mask": attention_mask,
            "loss_mask": loss_mask,
            "position_ids": position_ids,
        }
        return output


class DPOModelDataset(Dataset):
    """This class works only with jsonl files. It assumes each line of the json file is a dictionary
    with the prompt, along with the chosen response (response only, no prompt), and the rejected response
    (response only, no prompt). This Dataset will combine the prompt with each corresponding chosen and
    rejected response, and then tokenize it. It also returns the labels for each, which is the response tokens
    with -100 for the prompt part.

    WARNING: This class will tokenize the text, but it will raise an exception on model max seq len violations!
             Meaning it will not truncate tokens to fit to model max seq len, because of special prefix/suffix
             strings such as <extra_id_1>, it would not know where it is safe to truncate for each model. Therefore,
             the user must do all truncation logic in their preprocessing step when generating the jsonl
             used by this class. Put all special truncation logic there specific to your model.
    """

    def __init__(
        self, cfg, tokenizer, name, data_prefix, documents, data, seq_length, seed, drop_last=True,
    ):
        super().__init__()
        self.cfg = cfg
        self.name = name
        self.data = data
        self.drop_last = drop_last
        self.seq_length = seq_length
        self.tokenizer = tokenizer

        self.reset_position_ids = cfg.data.get("reset_position_ids", False)
        self.reset_attention_mask = cfg.data.get("reset_attention_mask", False)
        self.eod_mask_loss = cfg.data.get("eod_mask_loss", False)
        self.eos_id = tokenizer.eos_id
        self.default_chosen_reward = cfg.data.get("default_chosen_reward", 1.0)
        self.default_rejected_reward = cfg.data.get("default_rejected_reward", 0.0)

        self.nograd_length = 32

        # Checks
        assert np.min(documents) >= 0
        assert np.max(documents) < len(self.data)

    def __len__(self):
        return len(self.data)

    def encode(self, text, append_eod=False):
        if self.cfg.data.get("apply_ftfy", False):
            import ftfy

            text = ftfy.fix_text(text)

        text_ids = self.tokenizer.text_to_ids(text)

        if len(text_ids) > 0 and append_eod:
            text_ids.append(self.tokenizer.eos_id)

        return text_ids, len(text_ids)

    def __getitem__(self, idx):
        """Returns a pair of chosen/rejected pairs, their respective lengths, and labels."""
        payload = self.data[idx]
        prompt, prompt_len = self.encode(payload["prompt"], append_eod=False)
        chosen, chosen_len = self.encode(
            payload["prompt"] + payload["chosen_response"], append_eod=self.cfg.data.get("append_eod", False)
        )
        reject, reject_len = self.encode(
            payload["prompt"] + payload["rejected_response"], append_eod=self.cfg.data.get("append_eod", False)
        )
        # chosen_response_only, chosen_response_len = self.encode(payload['chosen_response'])
        # reject_response_only, reject_response_len = self.encode(payload['rejected_response'])
        chosen_labels = ([-100] * prompt_len) + chosen[prompt_len:]
        reject_labels = ([-100] * prompt_len) + reject[prompt_len:]

        assert (
            chosen[0:prompt_len] == prompt
        ), f"The tokenizer for DPO has merged tokens between prompt and response for {idx=}:\n[[prompt]]={repr(payload['prompt'])}\n[[chosen_response]]={repr(payload['chosen_response'])}"
        assert (
            reject[0:prompt_len] == prompt
        ), f"The tokenizer for DPO has merged tokens between prompt and response for {idx=}:\n[[prompt]]={repr(payload['prompt'])}\n[[rejected_response]]={repr(payload['rejected_response'])}"

        max_curr_seq_len = max(chosen_len, reject_len)
<<<<<<< HEAD

        if max_curr_seq_len > self.seq_length:
            logging.warning(
                f"WARNING: Tokenized text exceeds max seq length ({max_curr_seq_len} vs {self.seq_length})."
                f" The example will be ignored."
            )
=======
>>>>>>> 716e5033

        ## comment this out for now.
        ## we don't want padding between sequences when packing
        '''chosen_tokens = torch.nn.functional.pad(
            torch.LongTensor(chosen), (0, max_curr_seq_len - chosen_len), mode="constant", value=self.eos_id
        )
        rejected_tokens = torch.nn.functional.pad(
            torch.LongTensor(reject), (0, max_curr_seq_len - reject_len), mode="constant", value=self.eos_id
        )
        labels_chosen_tokens = torch.nn.functional.pad(
            torch.LongTensor(chosen_labels), (0, max_curr_seq_len - len(chosen_labels)), mode="constant", value=-100
        )
        labels_reject_tokens = torch.nn.functional.pad(
            torch.LongTensor(reject_labels), (0, max_curr_seq_len - len(reject_labels)), mode="constant", value=-100
        )'''
        chosen_tokens = torch.LongTensor(chosen)
        rejected_tokens = torch.LongTensor(reject)
        labels_chosen_tokens = torch.LongTensor(chosen_labels)
        labels_reject_tokens = torch.LongTensor(reject_labels)

        ignore_example = False
        # ignore the example whose tokenized text exceeds max seq length.
        if max_curr_seq_len > self.seq_length:
            logging.warning(
                f"WARNING: Tokenized text exceeds max seq length ({max_curr_seq_len} vs {self.seq_length})."
                + f"The example will be ignored."
            )
            chosen_tokens = chosen_tokens[: self.nograd_length]
            rejected_tokens = rejected_tokens[: self.nograd_length]
            labels_chosen_tokens = torch.ones_like(chosen_tokens) * (-100)
            labels_reject_tokens = torch.ones_like(rejected_tokens) * (-100)
            chosen_len = self.nograd_length
            reject_len = self.nograd_length
            ignore_example = True

        output = {
            "chosen": chosen_tokens,
            "rejected": rejected_tokens,
            "chosen_length": chosen_len,
            "rejected_length": reject_len,
            "chosen_labels": labels_chosen_tokens,
            "rejected_labels": labels_reject_tokens,
            "chosen_reward": payload.get("chosen_reward", self.default_chosen_reward),
            "rejected_reward": payload.get("rejected_reward", self.default_rejected_reward),
            "ignore_example": ignore_example
        }
        return output

class DPOPackedDataset(DPOModelDataset):
    """TODO: docstring
    """

    def __init__(
        self, cfg, tokenizer, name, data_prefix, documents, data, seq_length, seed, drop_last=True #, return_cu_seqlen: bool = True ## should always be true
    ):

        #np.random.seed(seed) ## TODO: why is this needed in sft dataset?
        super().__init__(
            cfg,
            tokenizer,
            name,
            data_prefix,
            documents,
            data,
            seq_length,
            seed,
            drop_last
        )
        self.data_prefix = data_prefix

    ## TODO: when is shuffling done?
    def __getitem__(self, idx):
        #if self.samples_mapping is not None:
        #    # assert idx < len(self.samples_mapping)
        #    idx = self.samples_mapping[idx]

        return self.data[idx]

    def __len__(self):
        return len(self.data)

    def _ceil_to_nearest(self, n, m):
        return (n + m - 1) // m * m
    
    def _maybe_cast_to_list(self, x):
        return [item.tolist() if isinstance(item, np.ndarray) else item for item in x]

    def _collate_item(self, item, max_length, pad_id):
        item = self._maybe_cast_to_list(item)
        # max_length = max([len(x) for x in item]) if item else 0
        # here [0] should be tokenizer.pad_id
        #item = [x + [pad_id] * (max_length - len(x)) for x in item]
        final_item = []
        for x in item:
            if len(x) <= max_length:
                final_item.append(x + [pad_id] * (max_length - len(x)))
            ### TODO: this is a hacky WAR. Find a better way to deal with long sequences
            else:
                final_item.append(x[:max_length])
        return final_item

    ## TODO: unused arguments
    def collate_fn(self, batch, eos_id, reset_position_ids=False, reset_attention_mask=False, eod_mask_loss=False):
        def combine_keys(key):
            return [item[key] for item in batch]

        lengths = combine_keys("lengths")
        rewards = combine_keys("reward")
        seq_boundaries = combine_keys("seq_boundaries")

        input_ids = [
            np.concatenate(
                [
                    #truncate_input_ids(item, i) for i in range(len(item['seq_boundaries']) - 1)
                    item['input_ids'][item['seq_boundaries'][i] : item['seq_boundaries'][i + 1] - 1]
                    for i in range(len(item['seq_boundaries']) - 1)
                ]
            )
            for item in batch
        ]
        labels = [
            np.concatenate(
                [
                    item['labels'][item['seq_boundaries'][i] + 1 : item['seq_boundaries'][i + 1]]
                    for i in range(len(item['seq_boundaries']) - 1)
                ]
            )
            for item in batch
        ]

        """if self.pad_to_max_length:
            max_length_chosen = self.max_seq_length
            max_length_rejected = self.max_seq_length
        else:"""
        # pad to the nearest multiple of 16 for FP8 training
        # for many datasets in practice, all packed sequence lengths are very close to the
        # target length (2048, 4096, 8192), so there is very minimal padding
        max_length = max(len(l) for l in input_ids)

        max_length = min(self.seq_length, self._ceil_to_nearest(max_length, 16)) ##self.pad_seq_length_to_mult)) ## TODO: support
        assert max_length <= self.seq_length

        position_ids: List[List[int]] = []
        cu_seqlens: List[List[int]] = []
        for item in batch:
            position_ids.append([])
            cu_seqlens.append([0])
            seqlens = np.array(item['seq_boundaries'][1:]) - np.array(item['seq_boundaries'][:-1])
            for l in seqlens:
                position_ids[-1].extend(list(range(l-1))) ## l - 1 to exclude labels
                cu_seqlens[-1].append(cu_seqlens[-1][-1] + l - 1)
            # set last seq to the max seq len because rope and attn kernels expect no padding
            cu_seqlens[-1][-1] = max_length

        assert len(input_ids[0]) == len(
            position_ids[0]
        ), "Dataset problem: input_ids and position_ids lengths don't match"
        
        input_ids = self._collate_item(input_ids, max_length=max_length, pad_id=self.tokenizer.eos_id)
        labels = self._collate_item(labels, max_length=max_length, pad_id=-100)
        position_ids = self._collate_item(position_ids, max_length=max_length, pad_id=0)
        
        max_num_sequences = max(len(l) for l in lengths)
        ## TODO: figure out whether this is the right way to pad length and reward
        lengths = self._collate_item(lengths, max_length=max_num_sequences, pad_id=0)
        rewards = self._collate_item(rewards, max_length=max_num_sequences, pad_id=-1)

        output = {
            "input_ids": torch.LongTensor(input_ids),
            "labels": torch.LongTensor(labels),
            "lengths": torch.LongTensor(lengths),
            "rewards": torch.LongTensor(rewards), ## TODO: is this the right shape? -- compare to non-packed version
            "position_ids": torch.LongTensor(position_ids), ## use this for loss computation -- to upweigh shorter examples
        }

        cu_seqlens = self._collate_item(cu_seqlens, max_length=max(len(l) for l in cu_seqlens) + 1, pad_id=-1)

        # Pre-generate `cu_seqlens_argmin` and `max_seqlen` as CPU tensor to avoid device-to-host copies.
        cu_seqlens = torch.IntTensor(cu_seqlens)
        cu_seqlens_argmin = torch.argmin(cu_seqlens, dim=1, keepdim=True)
        seqlens = cu_seqlens[:, 1:] - cu_seqlens[:, :-1]
        max_seqlen, _ = seqlens.max(dim=1, keepdim=True)

        output.update(
            {
                'attention_mask': torch.LongTensor(
                    [1] * len(input_ids)
                ),  # no attention mask is needed for packed seq, this serves as a placeholder
                'cu_seqlens': torch.IntTensor(cu_seqlens),  # cu_seqlens_q must be in dtype torch.int32
                'cu_seqlens_argmin': cu_seqlens_argmin,  # only required for perf
                'max_seqlen': max_seqlen,  # only required for perf
            }
        )
        
        return output
        

class KTOModelDataset(Dataset):
    """This class works only with jsonl files. It assumes each line of the json file is a dictionary
    with the prompt, along with the response (response only, no prompt), and the status denoting whether the response is
    chosen or rejected. This Dataset will combine the prompt with the corresponding response, and then tokenize it. It
    will also create a score field that has 1 if the sample is chosen and 0 if rejected. It also returns the labels for
    each, which is the response tokens with -100 for the prompt part.

    WARNING: This class will tokenize the text, but it will raise an exception on model max seq len violations!
             Meaning it will not truncate tokens to fit to model max seq len, because of special prefix/suffix
             strings such as <extra_id_1>, it would not know where it is safe to truncate for each model. Therefore,
             the user must do all truncation logic in their preprocessing step when generating the jsonl
             used by this class. Put all special truncation logic there specific to your model.
    """

    def __init__(
        self, cfg, tokenizer, name, data_prefix, documents, data, seq_length, seed, drop_last=True,
    ):
        super().__init__()
        self.cfg = cfg
        self.name = name
        self.data = data
        self.drop_last = drop_last
        self.seq_length = seq_length
        self.tokenizer = tokenizer

        self.reset_position_ids = cfg.data.get("reset_position_ids", False)
        self.reset_attention_mask = cfg.data.get("reset_attention_mask", False)
        self.eod_mask_loss = cfg.data.get("eod_mask_loss", False)
        self.eos_id = tokenizer.eos_id

        np_rng = np.random.default_rng(seed=seed)
        np_rng.shuffle(self.data)

        self.nograd_length = 32

        # Checks
        assert np.min(documents) >= 0
        assert np.max(documents) < len(self.data)

    def __len__(self):
        return len(self.data)

    def encode(self, text, append_eod=False, add_dummy_prefix=True):
        if self.cfg.data.get("apply_ftfy", False):
            import ftfy

            text = ftfy.fix_text(text)

        text_ids = self.tokenizer.text_to_ids(text)

        if len(text_ids) > 0 and append_eod:
            text_ids.append(self.tokenizer.eos_id)

        return text_ids, len(text_ids)

    def __getitem__(self, idx):
        """Returns a sample = prompt + response, their respective lengths, and labels.
        Differently from DPO, we need to separate the prompt from the response.
        """
        payload = self.data[idx]
        prompt, prompt_len = self.encode(payload["prompt"], append_eod=False)
        sample, sample_len = self.encode(
            payload["prompt"] + payload["response"], append_eod=self.cfg.data.get("append_eod", False)
        )
        labels = ([-100] * prompt_len) + sample[prompt_len:]
        # Separate the response from the prompt
        response = sample[prompt_len:]
        preference = 1 if payload["preference"] == "chosen" else 0

        assert sample[0:prompt_len] == prompt, "the tokenizer for KTO has merged tokens between prompt and response"

        if sample_len > self.seq_length:
            logging.warning(
                f"WARNING: Tokenized text exceeds max seq length ({sample_len} vs {self.seq_length})."
                + f"The example will be ignored."
            )
            # Truncate the sample and labels to the first nograd_length tokens
            sample_len = self.nograd_length
            sample = sample[: self.nograd_length]
            prompt_len = self.nograd_length // 2
            prompt = prompt[:prompt_len]
            response = sample[prompt_len:]
            labels = torch.ones_like(torch.LongTensor(sample)) * (-100)

        output = {
            "prompt_tokens": torch.LongTensor(prompt),
            "response_tokens": torch.LongTensor(response),
            "sample_length": sample_len,
            "sample_labels": torch.LongTensor(labels),
            "preference": preference,
        }
        return output


class RegressionRewardModelDataset(RewardModelDataset):
    """This class assumes each line of the dataset file is a dictionary with "text" and "label" field,
    where "text" is a string representing the input prompt, and "label" is a list of float or int values.
    Note that when training the model with multiple datasets which contain different attributes,
    we should set missing attributes to model.regression.loss_mask_val(according to training_rm.yaml)
    in the dataset files so that their losses are masked. At least one attribute should be present for each sample.

    WARNING: It's recommended to preprocess your data in advance to ensure all samples are within self.seq_length.
             Otherwise if all samples in a batch are longer than self.seq_length, you may get NaN loss.
    """

    def __init__(
        self, cfg, tokenizer, name, data_prefix, documents, data, seq_length, seed, drop_last=True,
    ):

        assert cfg.data.data_impl.startswith(
            "json"
        ), f"data.data_impl must be either json or jsonl, but got {cfg.data.data_impl}"

        super().__init__(
            cfg=cfg,
            tokenizer=tokenizer,
            name=name,
            data_prefix=data_prefix,
            documents=documents,
            data=data,
            seq_length=seq_length,
            seed=seed,
            drop_last=drop_last,
        )

    def __len__(self):
        return len(self.data)

    def __getitem__(self, idx):
        """
        Returns one training sample, its label, and its respective length.
        """

        orig_idx = idx = idx % len(self)
        while True:
            sample = self.data[idx]
            sample_text, sample_length = self.encode(sample["text"])
            sample_label = sample["label"]
            if idx == orig_idx:
                orig_length = sample_length
            if sample_length <= self.seq_length:
                break

            idx = (idx + 1) % len(self)
            if idx == orig_idx:
                raise RuntimeError(f"All samples have length > {self.seq_length}")

        assert isinstance(sample_label, list) and all(
            isinstance(value, (float, int)) for value in sample_label
        ), "label should be a list of float or int values"

        sample_label = [float(value) for value in sample_label]

        label_tensor = torch.tensor(sample_label, dtype=torch.float)

        text_np = np.array(sample_text, dtype=np.int64)
        text_np_pad = np.pad(
            text_np, (0, max(0, self.seq_length - text_np.shape[0])), mode="constant", constant_values=self.eos_id
        )

        text_tensor = torch.tensor(text_np_pad)
        attention_mask, loss_mask, position_ids = _create_ltor_masks_and_position_ids(
            text_tensor, self.eos_id, self.reset_position_ids, self.reset_attention_mask, self.eod_mask_loss,
        )

        # Negative index comes when we pad the last batch in MegatronPretrainingBatchSampler
        # We make the loss_mask zero to mask out loss from these samples
        if idx == -1:
            logging.waring("WARNING: Got -1 as item index. Masking loss from this sample")
            loss_mask = torch.zeros_like(loss_mask)

        # Replace current sample (when it exceeds max length) with another sample but mask its loss
        if idx != orig_idx:
            logging.warning(
                f"Sample {orig_idx} in dataset '{self.name}' has length "
                f"{orig_length} > {self.seq_length} "
                f"=> replacing it with sample {idx} and masking its loss"
            )
            loss_mask = torch.zeros_like(loss_mask)

        output = {
            "inputs": text_tensor,
            "lengths": text_np.shape[0],
            "position_ids": position_ids,
            "attention_mask": attention_mask,
            "loss_mask": loss_mask,
            "labels": label_tensor,
        }
        return output


class SteerLM2Dataset(GPTSFTChatDataset):
    def get_prompt(self, system_turn, prompt_turns):
        prompt = f"{self.special_tokens['system_turn_start']}System{self.special_tokens['end_of_name']}"
        prompt += f"{system_turn}{self.special_tokens['end_of_turn']}"
        for turn in prompt_turns:
            prompt += f"{self.special_tokens['turn_start']}{turn['from']}{self.special_tokens['end_of_name']}"
            prompt += f"{turn['value']}{self.special_tokens['end_of_turn']}"
        return prompt

    def _process_example(self, example):
        """
        Create an example by concatenating text and answer.
        Truncation is carried out when needed, but it is performed only on the prompt side.
        BOS, EOS, and SEP, are added if specified.
        """
        assert len(example["prompt_turns"]) % 2 == 1, "Number of prompt turns should be odd"
        prompt = self.get_prompt(example["system"], example["prompt_turns"])
        batched_token_ids = []
        batched_masks = []
        response_from = example["responses"][0]["from"]
        assert [item["from"] for item in example["responses"]] == [response_from] * len(
            example["responses"]
        ), "All responses should be from the same person"
        prompt += f"{self.special_tokens['turn_start']}{response_from}{self.special_tokens['end_of_name']}"
        if "label" in example and example["label"] is not None:
            prompt += f"{self.special_tokens['label_start']}{example['label']}{self.special_tokens['end_of_turn']}"
        prompt_tokens = self.tokenizer.text_to_ids(prompt)
        num_prompt_tokens = len(prompt_tokens)
        batch_size = len(example["responses"])
        logws = []
        logqs = []
        for item in example["responses"]:
            full_text = prompt
            full_text += item["value"] + self.special_tokens["end_of_turn"] + self.special_tokens["turn_start"]
            token_ids = self.tokenizer.text_to_ids(full_text)
            masks = [0] * num_prompt_tokens + [1] * (len(token_ids) - num_prompt_tokens)
            logqs.append(item["log(Q(y|a,x))"])
            logw = item["log(P(a|x,y))"] + item["log(P(y|x))"] - item["log(Q(y|a,x))"]
            logws.append(logw)
            batched_token_ids.append(token_ids)
            batched_masks.append(masks)
        logws = np.array(logws)
        ws = scipy.special.softmax(logws)
        processed_batch = {
            "input_ids": batched_token_ids,
            "mask": batched_masks,
            "ws": ws,
            "log(Q(y|a,x))": logqs,
        }
        return processed_batch

    def collate_fn(self, batch):
        # return batch
        input_ids = [item[:-1] for one_batch in batch for item in one_batch["input_ids"]]
        labels = [item[1:] for one_batch in batch for item in one_batch["input_ids"]]
        loss_mask = [item[1:] for one_batch in batch for item in one_batch["mask"]]
        ws = [item.item() for one_batch in batch for item in one_batch["ws"]]
        logqs = [item for one_batch in batch for item in one_batch["log(Q(y|a,x))"]]
        num_responses = [len(one_batch["input_ids"]) for one_batch in batch for item in one_batch["input_ids"]]
        # assert num_responses all have the same number and only one number
        assert len(set(num_responses)) == 1
        max_length = max([len(x) for x in input_ids])

        if max_length > self.max_seq_length:
            # truncate the sequences if it is longer than max_seq_length
            input_ids = [x[: self.max_seq_length] for x in input_ids]
            labels = [x[: self.max_seq_length] for x in labels]
            loss_mask = [x[: self.max_seq_length] for x in loss_mask]

        # increase max length to nearest multiple of 4 or 8
        if self.pad_to_max_length:
            max_length = self.max_seq_length
        else:
            max_length = min(self.max_seq_length, self._ceil_to_nearest(max_length, 8))
        assert max_length <= self.max_seq_length

        attention_mask = [self._create_attention_mask(max_length) for _ in batch]
        attention_mask = torch.stack(attention_mask)
        position_ids = [list(range(max_length)) for _ in batch]
        position_ids = torch.LongTensor(position_ids)
        input_ids = torch.LongTensor(
            self._collate_item(input_ids, max_length=max_length, pad_id=self.tokenizer.eos_id)
        )
        labels = torch.LongTensor(self._collate_item(labels, max_length=max_length, pad_id=self.tokenizer.eos_id))
        loss_mask = torch.LongTensor(self._collate_item(loss_mask, max_length=max_length, pad_id=0))
        ws = torch.FloatTensor(ws)
        logqs = torch.FloatTensor(logqs)
        num_responses = torch.LongTensor(num_responses)

        processed_batch = {
            "tokens": input_ids,
            "labels": labels,
            "attention_mask": attention_mask,
            "loss_mask": loss_mask,
            "position_ids": position_ids,
            "ws": ws,
            "log(Q(y|a,x))": logqs,
            "num_responses": num_responses,
        }

        return processed_batch<|MERGE_RESOLUTION|>--- conflicted
+++ resolved
@@ -368,15 +368,6 @@
         ), f"The tokenizer for DPO has merged tokens between prompt and response for {idx=}:\n[[prompt]]={repr(payload['prompt'])}\n[[rejected_response]]={repr(payload['rejected_response'])}"
 
         max_curr_seq_len = max(chosen_len, reject_len)
-<<<<<<< HEAD
-
-        if max_curr_seq_len > self.seq_length:
-            logging.warning(
-                f"WARNING: Tokenized text exceeds max seq length ({max_curr_seq_len} vs {self.seq_length})."
-                f" The example will be ignored."
-            )
-=======
->>>>>>> 716e5033
 
         ## comment this out for now.
         ## we don't want padding between sequences when packing
@@ -430,7 +421,7 @@
     """
 
     def __init__(
-        self, cfg, tokenizer, name, data_prefix, documents, data, seq_length, seed, drop_last=True #, return_cu_seqlen: bool = True ## should always be true
+        self, cfg, tokenizer, name, data_prefix, documents, data, seq_length, seed, drop_last=True, # return_cu_seqlen: bool = True ## should always be true
     ):
 
         #np.random.seed(seed) ## TODO: why is this needed in sft dataset?
@@ -479,7 +470,7 @@
         return final_item
 
     ## TODO: unused arguments
-    def collate_fn(self, batch, eos_id, reset_position_ids=False, reset_attention_mask=False, eod_mask_loss=False):
+    def collate_fn(self, batch, eos_id, reset_position_ids=False, reset_attention_mask=False, eod_mask_loss=False, pad_length_to_multiple_of: Optional[int] = None):
         def combine_keys(key):
             return [item[key] for item in batch]
 
@@ -519,6 +510,7 @@
         max_length = min(self.seq_length, self._ceil_to_nearest(max_length, 16)) ##self.pad_seq_length_to_mult)) ## TODO: support
         assert max_length <= self.seq_length
 
+        ## TODO: double check position_ids
         position_ids: List[List[int]] = []
         cu_seqlens: List[List[int]] = []
         for item in batch:
@@ -534,7 +526,14 @@
         assert len(input_ids[0]) == len(
             position_ids[0]
         ), "Dataset problem: input_ids and position_ids lengths don't match"
-        
+
+        if pad_length_to_multiple_of:
+            max_seq_len = torch.tensor(input_ids.shape[1], device=torch.cuda.current_device())
+            torch.distributed.all_reduce(
+                max_seq_len, op=torch.distributed.ReduceOp.MAX, group=parallel_state.get_data_parallel_group()
+            )
+            max_length = math.ceil(max_seq_len / pad_length_to_multiple_of) * pad_length_to_multiple_of
+
         input_ids = self._collate_item(input_ids, max_length=max_length, pad_id=self.tokenizer.eos_id)
         labels = self._collate_item(labels, max_length=max_length, pad_id=-100)
         position_ids = self._collate_item(position_ids, max_length=max_length, pad_id=0)
