# Copyright (c) 2023, NVIDIA CORPORATION.  All rights reserved.
#
# Licensed under the Apache License, Version 2.0 (the "License");
# you may not use this file except in compliance with the License.
# You may obtain a copy of the License at
#
#     http://www.apache.org/licenses/LICENSE-2.0
#
# Unless required by applicable law or agreed to in writing, software
# distributed under the License is distributed on an "AS IS" BASIS,
# WITHOUT WARRANTIES OR CONDITIONS OF ANY KIND, either express or implied.
# See the License for the specific language governing permissions and
# limitations under the License.

"""Custom datasets for RLHF training"""

import os
from copy import deepcopy
from dataclasses import dataclass
<<<<<<< HEAD
from typing import List
=======
>>>>>>> 268767f5

import jsonlines
import numpy as np
import torch

from nemo.collections.nlp.data.language_modeling.megatron.gpt_dataset import _create_ltor_masks_and_position_ids
from nemo.core import Dataset
from nemo.utils import logging


class RLHFDataset(Dataset):
    def __init__(
        self, cfg, tokenizer, name, data_prefix, documents, data, seq_length, seed, drop_last=True,
    ):
        super().__init__()
        self.cfg = cfg
        self.name = name
        self.data = data
        self.drop_last = drop_last
        self.seq_length = seq_length
        self.tokenizer = tokenizer

        if "length_params" in cfg:
            max_sample_length = seq_length - cfg.length_params.max_length
        else:
            max_sample_length = seq_length // 2

        assert max_sample_length > 0, f"max sample length must be greater than 0, but got {max_sample_length}"

        self.max_sample_length = max_sample_length

        self.use_json = self.cfg.data.data_impl.startswith("json")

        self.shuffled_indices = list(range(len(self)))

        np_rng = np.random.default_rng(seed=seed)
        np_rng.shuffle(self.shuffled_indices)

        # Checks
        assert np.min(documents) >= 0
        assert np.max(documents) < len(self.data)

        # save index mappings to a configurable dir
        self.index_mapping_dir = cfg.data.get("index_mapping_dir", None)

        # create index_mapping_dir on rank 0
        if torch.distributed.is_available() and torch.distributed.is_initialized():
            if torch.distributed.get_rank() == 0:
                if self.index_mapping_dir is not None and not os.path.isdir(self.index_mapping_dir):
                    os.makedirs(self.index_mapping_dir)
            torch.distributed.barrier()

    def __len__(self):
        return len(self.data)

    def encode(self, text):
        if self.cfg.data.get("apply_ftfy", False):
            import ftfy

            text = ftfy.fix_text(text)

        text_ids = self.tokenizer.text_to_ids(text)

        if len(text_ids) > 0 and self.cfg.data.get("append_eod", False):
            text_ids.append(self.tokenizer.eos_id)

        return text_ids, len(text_ids)

    def __getitem__(self, idx):
        """
        Return a single prompt.
        """
        mask_sample = False
        if idx == -1:
            # This may happen on the last batch due to the padding that occurs in
            #   https://github.com/NVIDIA/NeMo/blob/643d814fc2d885b7348ac676333ebd76cd79b663/nemo/collections/nlp/data/language_modeling/megatron/megatron_batch_samplers.py#L168
            # in which case we may want to mask the loss associated to these padded samples.
            # However, this class is not currently used, so for now we raise an exception: this may be revisited
            # at a later time if this situation actually occurs in practice.
            # logging.warning("Got -1 as item index in RLHFDataset => masking loss from this sample")
            raise NotImplementedError("Obtained unexpected `idx == -1`, see comments in code for details")

        orig_idx = idx = idx % len(self)
        while True:
            shuffled_idx = self.shuffled_indices[idx]
            sample = self.data[shuffled_idx]
            if self.use_json:
                sample, _ = self.encode(sample["text"])
            if len(sample) <= self.max_sample_length:
                break
            idx = (idx + 1) % len(self)
            if idx == orig_idx:
                raise RuntimeError(f"All samples have length > {self.max_sample_length}")
            continue

        if idx != orig_idx:
            logging.warning(
                f"Sample {orig_idx} in dataset '{self.name}' has length "
                f"{len(self.data[self.shuffled_indices[orig_idx]])} > {self.max_sample_length} "
                f"=> replacing it with sample {idx} and masking its loss"
            )
            mask_sample = True

        if self.use_json:
            # `sample` is a regular Python list.
            sample_tensor = torch.tensor(sample, dtype=torch.int64)
        else:
            # `sample` is a NumPy array.
            sample_tensor = torch.from_numpy(sample.astype(np.int64))

        # if we want to mask the sample we should
        # set the loss multiplier to 0
        loss_multiplier = not mask_sample

        output = {
            "text": sample_tensor,
            "length": sample_tensor.shape[0],
            "loss_multiplier": loss_multiplier,
        }
        return output


class RewardModelDataset(Dataset):
    """This class assumes that we only have 2 responses per prompt that is ranked. Chosen is the better
        one(even index) whereas Rejected is the worse response(odd index)
    """

    def __init__(
        self, cfg, tokenizer, name, data_prefix, documents, data, seq_length, seed, drop_last=True,
    ):
        super().__init__()
        self.cfg = cfg
        self.name = name
        self.data = data
        self.drop_last = drop_last
        self.seq_length = seq_length
        self.tokenizer = tokenizer

        self.reset_position_ids = cfg.data.get("reset_position_ids", False)
        self.reset_attention_mask = cfg.data.get("reset_attention_mask", False)
        self.eod_mask_loss = cfg.data.get("eod_mask_loss", False)
        self.eos_id = tokenizer.eos_id

        self.shuffled_indices = list(range(len(self)))

        np_rng = np.random.default_rng(seed=seed)
        np_rng.shuffle(self.shuffled_indices)

        # Checks
        assert np.min(documents) >= 0
        assert np.max(documents) < len(self.data)

        # save index mappings to a configurable dir
        self.index_mapping_dir = cfg.data.get("index_mapping_dir", None)

        # create index_mapping_dir on rank 0
        if torch.distributed.is_available() and torch.distributed.is_initialized():
            if torch.distributed.get_rank() == 0:
                if self.index_mapping_dir is not None and not os.path.isdir(self.index_mapping_dir):
                    os.makedirs(self.index_mapping_dir)
            torch.distributed.barrier()

    def __len__(self):
        return len(self.data) // 2

    def encode(self, text):
        if self.cfg.data.get("apply_ftfy", False):
            import ftfy

            text = ftfy.fix_text(text)

        text_ids = self.tokenizer.text_to_ids(text)

        if len(text_ids) > 0 and self.cfg.data.get("append_eod", False):
            text_ids.append(self.tokenizer.eos_id)

        return text_ids, len(text_ids)

    def __getitem__(self, idx, multiple=2):
        """Returns a pair of chosen/rejected pairs, and their respective lengths.
        """
        found = False
        while not found:
            shuffled_idx = self.shuffled_indices[idx]
            chosen = self.data[multiple * shuffled_idx]
            rejected = self.data[multiple * shuffled_idx + 1]
            if self.cfg.data.data_impl.startswith("json"):
                chosen, _ = self.encode(chosen["text"])
                rejected, _ = self.encode(rejected["text"])
            if len(chosen) > self.seq_length or len(rejected) > self.seq_length:
                idx += multiple
                continue
            found = True

        # in the future, we should pad to the max seq len of the mini-batch instead of model.seq_length
        # max_curr_seq_len = max(len(chosen), len(rejected))

        chosen_np = np.array(chosen, dtype=np.int64)
        chosen_np_pad = np.pad(
            chosen_np, (0, max(0, self.seq_length - chosen_np.shape[0])), mode="constant", constant_values=self.eos_id
        )
        rejected_np = np.array(rejected, dtype=np.int64)
        rejected_np_pad = np.pad(
            rejected_np,
            (0, max(0, self.seq_length - rejected_np.shape[0])),
            mode="constant",
            constant_values=self.eos_id,
        )

        chosen_tokens = torch.tensor(chosen_np_pad)
        rejected_tokens = torch.tensor(rejected_np_pad)

        attention_mask, loss_mask, position_ids = _create_ltor_masks_and_position_ids(
            chosen_tokens, self.eos_id, self.reset_position_ids, self.reset_attention_mask, self.eod_mask_loss,
        )

        # Negative index comes when we pad the last batch in MegatronPretrainingBatchSampler
        # We make the loss_mask zero to mask out loss from these samples
        if idx == -1:
            logging.info("WARNING: Got -1 as item index. Masking loss from this sample")
            loss_mask = torch.zeros_like(loss_mask)

        output = {
            "chosen": chosen_tokens,
            "rejected": rejected_tokens,
            "chosen_length": chosen_np.shape[0],
            "rejected_length": rejected_np.shape[0],
            "attention_mask": attention_mask,
            "loss_mask": loss_mask,
            "position_ids": position_ids,
        }
        return output


class DPOModelDataset(Dataset):
    """This class works only with jsonl files. It assumes each line of the json file is a dictionary
       with the prompt, along with the chosen response (response only, no prompt), and the rejected response
       (response only, no prompt). This Dataset will combine the prompt with each corresponding chosen and 
       rejected response, and then tokenize it. It also returns the labels for each, which is the response tokens
       with -100 for the prompt part.
       
       WARNING: This class will tokenize the text, but it will raise an exception on model max seq len violations!
                Meaning it will not truncate tokens to fit to model max seq len, because of special prefix/suffix
                strings such as <extra_id_1>, it would not know where it is safe to truncate for each model. Therefore,
                the user must do all truncation logic in their preprocessing step when generating the jsonl
                used by this class. Put all special truncation logic there specific to your model.
    """

    def __init__(
        self, cfg, tokenizer, name, data_prefix, documents, data, seq_length, seed, drop_last=True,
    ):
        super().__init__()
        self.cfg = cfg
        self.name = name
        self.data = data.copy()
        self.drop_last = drop_last
        self.seq_length = seq_length
        self.tokenizer = tokenizer

        self.reset_position_ids = cfg.data.get("reset_position_ids", False)
        self.reset_attention_mask = cfg.data.get("reset_attention_mask", False)
        self.eod_mask_loss = cfg.data.get("eod_mask_loss", False)
        self.eos_id = tokenizer.eos_id

        np_rng = np.random.default_rng(seed=seed)
        np_rng.shuffle(self.data)

        # Checks
        assert np.min(documents) >= 0
        assert np.max(documents) < len(self.data)

    def __len__(self):
        return len(self.data)

    def encode(self, text, append_eod=False):
        if self.cfg.data.get("apply_ftfy", False):
            import ftfy

            text = ftfy.fix_text(text)

        text_ids = self.tokenizer.text_to_ids(text)

        if len(text_ids) > 0 and append_eod:
            text_ids.append(self.tokenizer.eos_id)

        return text_ids, len(text_ids)

    def __getitem__(self, idx):
        """Returns a pair of chosen/rejected pairs, their respective lengths, and labels.
        """
        payload = self.data[idx]
        prompt, prompt_len = self.encode(payload["prompt"], append_eod=False)
        chosen, chosen_len = self.encode(
            payload["prompt"] + payload["chosen_response"], append_eod=self.cfg.data.get("append_eod", False)
        )
        reject, reject_len = self.encode(
            payload["prompt"] + payload["rejected_response"], append_eod=self.cfg.data.get("append_eod", False)
        )
        # chosen_response_only, chosen_response_len = self.encode(payload['chosen_response'])
        # reject_response_only, reject_response_len = self.encode(payload['rejected_response'])
        chosen_labels = ([-100] * prompt_len) + chosen[prompt_len:]
        reject_labels = ([-100] * prompt_len) + reject[prompt_len:]

        assert chosen[0:prompt_len] == prompt, "the tokenizer for DPO has merged tokens between prompt and response"
        assert reject[0:prompt_len] == prompt, "the tokenizer for DPO has merged tokens between prompt and response"

        max_curr_seq_len = max(chosen_len, reject_len)
        assert (
            max_curr_seq_len <= self.seq_length
        ), "tokenized text exceeds max seq len! truncate your data in preprocessing prior to DPO training"

        chosen_tokens = torch.nn.functional.pad(
            torch.LongTensor(chosen), (0, max_curr_seq_len - chosen_len), mode="constant", value=self.eos_id
        )
        rejected_tokens = torch.nn.functional.pad(
            torch.LongTensor(reject), (0, max_curr_seq_len - reject_len), mode="constant", value=self.eos_id
        )
        labels_chosen_tokens = torch.nn.functional.pad(
            torch.LongTensor(chosen_labels), (0, max_curr_seq_len - len(chosen_labels)), mode="constant", value=-100
        )
        labels_reject_tokens = torch.nn.functional.pad(
            torch.LongTensor(reject_labels), (0, max_curr_seq_len - len(reject_labels)), mode="constant", value=-100
        )

        output = {
            "chosen": chosen_tokens,
            "rejected": rejected_tokens,
            "chosen_length": chosen_len,
            "rejected_length": reject_len,
            "chosen_labels": labels_chosen_tokens,
            "rejected_labels": labels_reject_tokens,
        }
        return output


class RegressionRewardModelDataset(RewardModelDataset):
    """This class assumes each line of the dataset file is a dictionary with "text" and "label" field, 
        where "text" is a string representing the input prompt, and "label" is a list of float or int values. 
        Note that when training the model with multiple datasets which contain different attributes,
        we should set missing attributes to model.regression.loss_mask_val(according to training_rm.yaml)
        in the dataset files so that their losses are masked. At least one attribute should be present for each sample.

        WARNING: It's recommended to preprocess your data in advance to ensure all samples are within self.seq_length.
                 Otherwise if all samples in a batch are longer than self.seq_length, you may get NaN loss.
    """

    def __init__(
        self, cfg, tokenizer, name, data_prefix, documents, data, seq_length, seed, drop_last=True,
    ):

        assert cfg.data.data_impl.startswith(
            "json"
        ), f"data.data_impl must be either json or jsonl, but got {cfg.data.data_impl}"

        super().__init__(
            cfg=cfg,
            tokenizer=tokenizer,
            name=name,
            data_prefix=data_prefix,
            documents=documents,
            data=data,
            seq_length=seq_length,
            seed=seed,
            drop_last=drop_last,
        )

    def __len__(self):
        return len(self.data)

    def __getitem__(self, idx):
        """
        Returns one training sample, its label, and its respective length.
        """

        orig_idx = idx = idx % len(self)
        while True:
            shuffled_idx = self.shuffled_indices[idx]
            sample = self.data[shuffled_idx]
            sample_text, sample_length = self.encode(sample["text"])
            sample_label = sample["label"]
            if idx == orig_idx:
                orig_length = sample_length
            if sample_length <= self.seq_length:
                break

            idx = (idx + 1) % len(self)
            if idx == orig_idx:
                raise RuntimeError(f"All samples have length > {self.seq_length}")

        assert isinstance(sample_label, list) and all(
            isinstance(value, (float, int)) for value in sample_label
        ), "label should be a list of float or int values"

        sample_label = [float(value) for value in sample_label]

        label_tensor = torch.tensor(sample_label, dtype=torch.float)

        text_np = np.array(sample_text, dtype=np.int64)
        text_np_pad = np.pad(
            text_np, (0, max(0, self.seq_length - text_np.shape[0])), mode="constant", constant_values=self.eos_id
        )

        text_tensor = torch.tensor(text_np_pad)
        attention_mask, loss_mask, position_ids = _create_ltor_masks_and_position_ids(
            text_tensor, self.eos_id, self.reset_position_ids, self.reset_attention_mask, self.eod_mask_loss,
        )

        # Negative index comes when we pad the last batch in MegatronPretrainingBatchSampler
        # We make the loss_mask zero to mask out loss from these samples
        if idx == -1:
            logging.waring("WARNING: Got -1 as item index. Masking loss from this sample")
            loss_mask = torch.zeros_like(loss_mask)

        # Replace current sample (when it exceeds max length) with another sample but mask its loss
        if idx != orig_idx:
            logging.warning(
                f"Sample {self.shuffled_indices[orig_idx]} in dataset '{self.name}' has length "
                f"{orig_length} > {self.seq_length} "
                f"=> replacing it with sample {self.shuffled_indices[idx]} and masking its loss"
            )
            loss_mask = torch.zeros_like(loss_mask)

        output = {
            "inputs": text_tensor,
            "lengths": text_np.shape[0],
            "position_ids": position_ids,
            "attention_mask": attention_mask,
            "loss_mask": loss_mask,
            "labels": label_tensor,
        }
        return output


<<<<<<< HEAD
steerlm_template = """<extra_id_0>System
A chat between a curious user and an artificial intelligence assistant. The assistant gives helpful, detailed, and polite answers to the user's questions.
<extra_id_1>User
{question}
=======
prompt_template = """\x00System

\x11User
{prompt}
Please show the calculation steps and lastly the final answer in format {{{{answer number}}}}
\x11Assistant
"""

steerlm_template = """<extra_id_0>System
A chat between a curious user and an artificial intelligence assistant. The assistant gives helpful, detailed, and polite answers to the user's questions.
<extra_id_1>User
{prompt}
>>>>>>> 268767f5
Please show the calculation steps and lastly make sure to put the answer (and only answer) inside \\boxed{{}}.
<extra_id_1>Assistant
<extra_id_2>quality:4,toxicity:0,humor:0,creativity:0,helpfulness:4,correctness:4,coherence:4,complexity:4,verbosity:2
"""

<<<<<<< HEAD
=======
mistral_template = """[INST] {prompt}
Please show the calculation steps and lastly make sure to put the answer (and only answer) inside \\boxed{{}}.
[/INST]"""


>>>>>>> 268767f5
mathtool_template = """System:
You're an expert Python programmer and mathematician. Help the user to solve this problem using code when necessary. Make sure to put the answer (and only answer) inside \\boxed{{}}.

User:
<<<<<<< HEAD
{question}
=======
{prompt}
>>>>>>> 268767f5

Assistant:
"""

<<<<<<< HEAD
TEMPLATES = {
    "steerlm": steerlm_template,
    "mathtool": mathtool_template,
=======
raw = """{prompt}"""

TEMPLATES = {
    "steerlm": steerlm_template,
    "mistral": mistral_template,
    "sft": prompt_template,
    "mathtool": mathtool_template,
    "raw": raw,
>>>>>>> 268767f5
}


@dataclass
class MCTSDataset:
    jsonl_file_path: str
    prompt_template: str

    def __post_init__(self):
        assert self.prompt_template in TEMPLATES, "{} is not in templates. templates has these {}".format(
            self.prompt_template, TEMPLATES.keys()
        )
        assert self.jsonl_file_path, "jsonl_file_path={} path must exist".format(self.jsonl_file_path)

        with jsonlines.open(self.jsonl_file_path) as reader:
            ds = [obj for obj in reader]

        self.template = TEMPLATES[self.prompt_template]
        self.ds = ds
<<<<<<< HEAD

    def __getitem__(self, idx):
        item = deepcopy(self.ds[idx])
        item["question"] = self.template.format(question=item["question"])
=======
        self.data_lookup = {obj["data_id"]: obj for obj in self.ds}

    def __getitem__(self, idx):
        item = deepcopy(self.ds[idx])
        item["question"] = self.template.format(prompt=item["question"])
        item["data_id"] = item["data_id"]
>>>>>>> 268767f5
        return item

    def __len__(self):
        return len(self.ds)<|MERGE_RESOLUTION|>--- conflicted
+++ resolved
@@ -17,10 +17,9 @@
 import os
 from copy import deepcopy
 from dataclasses import dataclass
-<<<<<<< HEAD
+from copy import deepcopy
+from dataclasses import dataclass
 from typing import List
-=======
->>>>>>> 268767f5
 
 import jsonlines
 import numpy as np
@@ -454,12 +453,6 @@
         return output
 
 
-<<<<<<< HEAD
-steerlm_template = """<extra_id_0>System
-A chat between a curious user and an artificial intelligence assistant. The assistant gives helpful, detailed, and polite answers to the user's questions.
-<extra_id_1>User
-{question}
-=======
 prompt_template = """\x00System
 
 \x11User
@@ -472,38 +465,25 @@
 A chat between a curious user and an artificial intelligence assistant. The assistant gives helpful, detailed, and polite answers to the user's questions.
 <extra_id_1>User
 {prompt}
->>>>>>> 268767f5
 Please show the calculation steps and lastly make sure to put the answer (and only answer) inside \\boxed{{}}.
 <extra_id_1>Assistant
 <extra_id_2>quality:4,toxicity:0,humor:0,creativity:0,helpfulness:4,correctness:4,coherence:4,complexity:4,verbosity:2
 """
 
-<<<<<<< HEAD
-=======
 mistral_template = """[INST] {prompt}
 Please show the calculation steps and lastly make sure to put the answer (and only answer) inside \\boxed{{}}.
 [/INST]"""
 
 
->>>>>>> 268767f5
 mathtool_template = """System:
 You're an expert Python programmer and mathematician. Help the user to solve this problem using code when necessary. Make sure to put the answer (and only answer) inside \\boxed{{}}.
 
 User:
-<<<<<<< HEAD
-{question}
-=======
 {prompt}
->>>>>>> 268767f5
 
 Assistant:
 """
 
-<<<<<<< HEAD
-TEMPLATES = {
-    "steerlm": steerlm_template,
-    "mathtool": mathtool_template,
-=======
 raw = """{prompt}"""
 
 TEMPLATES = {
@@ -512,7 +492,6 @@
     "sft": prompt_template,
     "mathtool": mathtool_template,
     "raw": raw,
->>>>>>> 268767f5
 }
 
 
@@ -532,19 +511,12 @@
 
         self.template = TEMPLATES[self.prompt_template]
         self.ds = ds
-<<<<<<< HEAD
-
-    def __getitem__(self, idx):
-        item = deepcopy(self.ds[idx])
-        item["question"] = self.template.format(question=item["question"])
-=======
         self.data_lookup = {obj["data_id"]: obj for obj in self.ds}
 
     def __getitem__(self, idx):
         item = deepcopy(self.ds[idx])
         item["question"] = self.template.format(prompt=item["question"])
         item["data_id"] = item["data_id"]
->>>>>>> 268767f5
         return item
 
     def __len__(self):
