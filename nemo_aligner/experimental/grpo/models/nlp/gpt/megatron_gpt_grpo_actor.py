# Copyright (c) 2023, NVIDIA CORPORATION.  All rights reserved.
#
# Licensed under the Apache License, Version 2.0 (the "License");
# you may not use this file except in compliance with the License.
# You may obtain a copy of the License at
#
#     http://www.apache.org/licenses/LICENSE-2.0
#
# Unless required by applicable law or agreed to in writing, software
# distributed under the License is distributed on an "AS IS" BASIS,
# WITHOUT WARRANTIES OR CONDITIONS OF ANY KIND, either express or implied.
# See the License for the specific language governing permissions and
# limitations under the License.

from contextlib import nullcontext
import os
import time
import shutil
import subprocess
import gc

import torch
import torch.distributed
from lightning.pytorch.trainer.trainer import Trainer
from megatron.core.num_microbatches_calculator import get_num_microbatches
from megatron.core.pipeline_parallel.schedules import get_forward_backward_func
from megatron.core.utils import divide
from omegaconf import OmegaConf
from omegaconf.dictconfig import DictConfig
from safetensors.torch import save_file
from huggingface_hub import snapshot_download

from nemo_aligner.utils.utils import log_memory, print_memory_info

from nemo.collections.nlp.models.language_modeling.megatron_gpt_model import MegatronGPTModel
from nemo.collections.nlp.modules.common.megatron.utils import (
    average_losses_across_data_parallel_group,
    get_iterator_k_split,
    get_ltor_masks_and_position_ids,
)
from nemo.collections.nlp.parts.mixins.nlp_adapter_mixins import NLPAdapterModelMixin
from nemo.collections.nlp.parts.utils_funcs import get_last_rank
from nemo.utils import logging
from nemo_aligner.models.alignable_interface import AlignableGenerativeInterface
from nemo_aligner.experimental.grpo.utils import parallel_state
from nemo_aligner.utils.distributed import (
    broadcast_2d_tensor_within_pp,
    from_parallel_logits_to_logprobs,
    allgather_cp_sharded_tensor,
)
from nemo_aligner.experimental.grpo.utils.rl_utils import calculate_kl_penalty_joschu2020
from nemo_aligner.utils.text_generation_utils import (
    TrackLengthGPTModelTextGenerationStrategy,
    verify_is_valid_and_clamp_range_,
)
from nemo_aligner.utils.train_utils import (
    grad_reductions,
    prepare_for_training_step,
    set_eval,
    set_sync_funcs,
    set_train,
)
from nemo_aligner.utils.utils import (
    adapter_control,
    clear_memory,
    configure_batch_sizes,
    cpu_weight_swap,
    masked_mean,
    offload_distributed_adam,
    offload_distributed_parameters,
)
from nemo_aligner.experimental.grpo.inference.utils.utils import parallel_save_cpu_state_dict

from nemo_aligner.experimental.grpo.inference.registry import get_backend, list_available_backends
from nemo_aligner.experimental.grpo.models.nlp.gpt import conversion_dict as CONVERTER

from nemo_aligner.tensor_comms.shared_tensors import SharedCPUMemoryTensorDict

def log_shared_memory_usage():
    # Define the command you want to run
    command = ["df", "-h", "/dev/shm"]

    # Run the command and capture the output
    result = subprocess.run(command, capture_output=True, text=True)

    # Print the output
    print("Command Output:")
    print(result.stdout)

    # Print any errors
    if result.stderr:
        print("Errors:")
        print(result.stderr)

def remove_writable_files(directory):
    # Loop over the files in the directory
    for filename in os.listdir(directory):
        file_path = os.path.join(directory, filename)
        
        # Check if it is a file and if we have write permission
        if os.path.isfile(file_path) and os.access(file_path, os.W_OK):
            try:
                # Remove the file
                os.remove(file_path)
                print(f"Removed: {file_path}")
            except Exception as e:
                print(f"Failed to remove {file_path}: {e}")

def check_shm_space():
    # Get the filesystem statistics for /dev/shm
    statvfs = os.statvfs('/dev/shm')

    # Calculate the available space in bytes
    available_space = statvfs.f_frsize * statvfs.f_bavail

    # Convert the available space to gigabytes
    available_space_gb = available_space / (1024 ** 3)

    # Check if the available space is less than 550GB
    if available_space_gb < 520:
        raise Exception(f"Available space in /dev/shm is less than 550GB: {available_space_gb:.2f}GB")
    else:
        print(f"Available space in /dev/shm: {available_space_gb:.2f}GB")


class MegatronGPTActorModel(NLPAdapterModelMixin, MegatronGPTModel, AlignableGenerativeInterface):
    def __init__(self, cfg: DictConfig, trainer: Trainer):
        super().__init__(cfg, trainer=trainer)
        print("Before shared memory cleanup")
        log_shared_memory_usage()
        remove_writable_files("/dev/shm")
        print("After shared memory cleanup")
        log_shared_memory_usage()
        try:
            check_shm_space()
        except Exception as e:
            print(e)
            raise

        self.automatic_optimization = False

        self.init_policy_state_dict = None
        self.distributed_adam_offload_manager = None
        self.distributed_parameter_offload_manager = None

        # length parameters for generation
        self._length_params = OmegaConf.to_container(self.cfg.grpo.length_params, resolve=True)
        # sampling parameters for generation
        self._sampling_params = OmegaConf.to_container(self.cfg.grpo.sampling_params, resolve=True)

        self.to_offload_adam_states = self.cfg.grpo.offload_adam_states and self.with_distributed_adam
        self.ratio_eps = self.cfg.grpo.ratio_eps
        self.forward_micro_batch_size = self.cfg.grpo.forward_micro_batch_size

        # Initialize the inference backend
        self.inference_backend = None
        self.prepare_for_inference_warmed_up = False
        # Collect backends from the configuration and check which ones are enabled
        enabled_backends = [
            name for name in cfg.grpo.inference_backend.config.keys() 
            if cfg.grpo.inference_backend.config.get(name, {}).get("enable", False)
        ]
        if len(enabled_backends) > 1:
            raise ValueError(
                f"Multiple inference backends enabled ({', '.join(enabled_backends)}). "
                f"Please enable only one inference backend. Available backends: {', '.join(list_available_backends())}."
            )

        if len(enabled_backends) == 0:
            raise ValueError(
                f"No inference backend is enabled. Please enable one backend in the configuration. "
                f"Available backends: {', '.join(list_available_backends())}."
            )
        
        if self.cfg.grpo.inference_backend.enable:
            self.inference_backend = self._initialize_inference_backend(self.cfg.grpo.inference_backend.get("type"))

    def _initialize_inference_backend(self, backend_type):
        """
        Dynamically initialize the appropriate inference backend based on the backend type.
        """
        if backend_type == "trt_llm":
            from nemo_aligner.utils.trt_llm import GPTGenerateTRTLLM

            backend = GPTGenerateTRTLLM(
                model_cfg=self.cfg,
                max_generation_length=self.cfg.grpo.length_params.get("max_length", 1024),
                max_input_len=self.cfg.grpo.inference_backend.get("max_input_len", 1024),
                generation_batch_size=self.cfg.grpo.get("generation_rollout_mbs", 4),
                unload_engine_train=self.cfg.grpo.inference_backend.config.trt_llm.get("unload_engine_train", False),
                trt_model_type=self.cfg.grpo.inference_backend.config.trt_llm.get("model_type", "llama"),
                end_strings=self.cfg.grpo.sampling_params["end_strings"],
                reshard_model=self.cfg.grpo.inference_backend.get("reshard", False),
                sample_temperature=self.cfg.grpo.sampling_params["temperature"],
                sample_top_k=self.cfg.grpo.sampling_params["top_k"],
                sample_top_p=self.cfg.grpo.sampling_params["top_p"],
                repetition_penalty=self.cfg.grpo.sampling_params["repetition_penalty"],
                use_greedy=self.cfg.grpo.sampling_params.get("use_greedy", False),
                tokenizer=self.tokenizer,
                seed=self.cfg.grpo.inference_backend.get("seed", self.cfg.seed),
                trt_model_dir=self.cfg.grpo.get("trt_model_dir", "/tmp/trt_llm_model"),
            )
        elif backend_type == "vllm":
            from nemo_aligner.experimental.grpo.inference.vllm.vllm_client import VLLMClient
            sampling_params = {
                "temperature": self.cfg.grpo.sampling_params["temperature"],
                "top_p": self.cfg.grpo.sampling_params["top_p"],
                "top_k": self.cfg.grpo.sampling_params["top_k"],
                "max_tokens": self.cfg.grpo.length_params.get("max_length", 2048),
                "logprobs": 0,
            }
            backend = VLLMClient(
                self.cfg.grpo.inference_backend.config.vllm,
                use_reshard=self.cfg.grpo.inference_backend.get("reshard", False),
                tokenizer=self.tokenizer,
                checkpoint_path=self.cfg.grpo.share_dir,
                sampling_params=sampling_params,
            )
            self.shared_cpu_state_dict = SharedCPUMemoryTensorDict()
        elif backend_type == "trt_llm_pytorch":
            sampling_params = {
                "temperature": self.cfg.grpo.sampling_params["temperature"],
                "top_p": self.cfg.grpo.sampling_params["top_p"],
                "top_k": self.cfg.grpo.sampling_params["top_k"],
                "max_tokens": self.cfg.grpo.length_params.get("max_length", 2048),
                "logprobs": 0,
            }

            from nemo_aligner.experimental.grpo.inference.trtllm_pytorch.trtllm_pytorch_client import TRTLLMPytorchClient 
            backend = TRTLLMPytorchClient(
                self.cfg.grpo.inference_backend.config.trt_llm_pytorch,
                use_reshard=self.cfg.grpo.inference_backend.get("reshard", False),
                tokenizer=self.tokenizer,
                checkpoint_path=self.cfg.grpo.share_dir,
                sampling_params=sampling_params,
            )
            self.shared_cpu_state_dict = SharedCPUMemoryTensorDict()
        else:
            raise ValueError(f"Unsupported inference backend: {backend_type}")

        return backend

    # training calls
    def get_actor_forward_output_and_loss_func(self):
        def fwd_output_and_loss_func(data_iterator, model):
            _batch = next(data_iterator)
            required_keys = set()
            required_keys.add("attention_mask")

            if parallel_state.is_pipeline_first_stage():
                required_keys.update(("response_tokens", "position_ids"))

            if parallel_state.is_pipeline_last_stage():
                required_keys.update(("response_tokens", "advantages", "mask", "logprobs", "valid_mask", "init_logprobs", "inference_logprobs", "importance_correction"))

            batch = {key: val.cuda(non_blocking=True) if key in required_keys else None for key, val in _batch.items()}

            log_memory("Before calling model forward")
            if parallel_state.get_context_parallel_world_size() > 1:
                _cp_batch = {
                    "response_tokens" : batch['response_tokens'].clone() if isinstance(batch['response_tokens'], torch.Tensor) else None,
                    "position_ids" : batch['position_ids'].clone() if isinstance(batch['position_ids'], torch.Tensor) else None,
                    "attention_mask" : batch['attention_mask'].clone() if isinstance(batch ['attention_mask'], torch.Tensor) else None,
                }
                if parallel_state.is_pipeline_first_stage():
                    _cp_batch = self.get_batch_on_this_context_parallel_rank(_cp_batch)
                parallel_logits = model(
                    _cp_batch["response_tokens"], _cp_batch["position_ids"], _cp_batch["attention_mask"], labels=None,
                )

            else:
                parallel_logits = model(
                    batch["response_tokens"], batch["position_ids"], batch["attention_mask"], labels=None,
                )
            log_memory("After calling model forward")

            def loss_func(parallel_logits):
                log_memory("Before calling loss function")
                mask = batch["mask"]
                advantages = batch["advantages"]
                prev_log_probs = batch["logprobs"]
                init_log_probs = batch["init_logprobs"]
                importance_correction = batch["importance_correction"]
                tokens = batch["response_tokens"]
                is_end = batch["valid_mask"]

                #is_end_mask = mask * is_end.view(-1, 1)
                is_end_mask = mask

                # gather logits along CP seqlen dim and unpad
                # TODO support CP wise from_parallel_logits_to_logprobs
                if parallel_state.get_context_parallel_world_size() > 1:
                    parallel_logits = allgather_cp_sharded_tensor(parallel_logits, seq_dim=1)
                    #remove the 2*cp padding
                    parallel_logits = parallel_logits[:,:_batch['cp_unpadded_seqlen'][0], :]
                    tokens = tokens[:,:_batch['cp_unpadded_seqlen'][0]]

                curr_log_probs = from_parallel_logits_to_logprobs(
                    vocab_parallel_logits=parallel_logits, target=tokens, higher_stability=True
                )

                kl = self.cfg.grpo.initial_policy_kl_penalty * calculate_kl_penalty_joschu2020(
                    log_probs_policy=curr_log_probs, log_probs_reference=init_log_probs
                ) * importance_correction
                kl = masked_mean(kl, is_end_mask)

                # Calculate clipped GRPO surrogate loss function.
                ratios = (curr_log_probs - prev_log_probs).exp()
                ratios_clamped = ratios.clamp(1.0 - self.ratio_eps, 1.0 + self.ratio_eps)

                loss1 = -advantages * ratios
                loss2 = -advantages * ratios_clamped

                if is_end_mask.sum() > 0:
                    actor_loss = masked_mean(importance_correction * torch.max(loss1, loss2), is_end_mask)
                    loss = actor_loss + kl
                else:
                    # hack to disable this update since there are no valid tokens
                    loss = loss1.view(-1)[0] * 0

                with torch.no_grad():
                    grpo_ratio = masked_mean(ratios.detach(), mask)
                    grpo_ratio_clamped = masked_mean(ratios_clamped.detach(), mask)
                    #print(loss.shape, grpo_ratio.shape, grpo_ratio_clamped.shape, "loss shapes", flush=True)

                (
                    reduced_actor_loss,
                    grpo_ratio,
                    grpo_ratio_clamped,
                ) = average_losses_across_data_parallel_group([loss, grpo_ratio, grpo_ratio_clamped])
                return (
                    loss,
                    {
                        "loss": reduced_actor_loss,
                        "grpo_ratio": grpo_ratio,
                        "grpo_ratio_clamped": grpo_ratio_clamped,
                    },
                )
                log_memory("After calling loss function")

            return parallel_logits, loss_func

        return fwd_output_and_loss_func

    def prepare_for_training(self):
        configure_batch_sizes(
            mbs=self.cfg.micro_batch_size,
            gbs=self.cfg.global_batch_size,
            dp=parallel_state.get_data_parallel_world_size(),
        )

        clear_memory()

        # log_memory("before offload parameters")
        # self.maybe_offload_parameters("Temporarily offload model weights for the shared inference backend to save memory")
        # clear_memory()
        # log_memory("after offload parameters")

        # log_memory("before init grad buffer")
        # self._optimizer.zero_grad()
        # clear_memory()
        # log_memory("after init grad buffer")

        print_memory_info("Before onload parameters")
        log_memory("before onload parameters")
        self.maybe_onload_parameters()
        clear_memory()
        log_memory("after onload parameters")

        print_memory_info("Before onload adam states")
        log_memory("before onload adam states")
        self.onload_adam_states()
        clear_memory()
        log_memory("after onload adam states")
        print_memory_info("After onload adam states")

    def prepare_for_training_step(self):
        # custom trainers will always zero grad for us
        prepare_for_training_step(self, zero_grad=False)

    def get_loss_and_metrics(self, batch, forward_only):
        #seq len must be padded to the nearest cp*2 for context parallelism
        if parallel_state.get_context_parallel_world_size() > 1:
            response_tokens = batch['response_tokens']
            cp_unpadded_seqlen = response_tokens.shape[1]
            batch['response_tokens'] = self.pad_tensor_for_cp(response_tokens)
        
        sequence_length = batch["response_tokens"].size(1)

        num_microbatches = get_num_microbatches()
        attention_mask, _, position_ids = self.get_ltor_masks_and_position_ids(tokens=batch["response_tokens"])
        batch["attention_mask"] = attention_mask
        batch["position_ids"] = position_ids

        if parallel_state.get_context_parallel_world_size() > 1:
            batch['cp_unpadded_seqlen'] = [cp_unpadded_seqlen] * num_microbatches

        print(f"batch size response_tokens = {batch['response_tokens'].size()}, num_microbatches = {num_microbatches}")
        data_iter = get_iterator_k_split(batch, num_microbatches)
        set_sync_funcs(self, forward_only)
        fwd_bwd_function = get_forward_backward_func()

        losses_reduced_per_micro_batch = fwd_bwd_function(
            forward_step_func=self.get_actor_forward_output_and_loss_func(),
            data_iterator=self._make_data_iterator_list(data_iter),
            model=self.model,
            num_microbatches=num_microbatches,
            forward_only=forward_only,
            seq_length=sequence_length,
            micro_batch_size=self.cfg.micro_batch_size, #unused
        )

        metrics = {}

        for key in ["loss", "grpo_ratio", "grpo_ratio_clamped"]:
            if losses_reduced_per_micro_batch:
                metric_mean = torch.stack(
                    [loss_reduced[key] for loss_reduced in losses_reduced_per_micro_batch]
                ).mean()
            else:
                metric_mean = torch.tensor(0.0, device=torch.cuda.current_device())

            torch.distributed.broadcast(metric_mean, get_last_rank())

            metrics[key] = metric_mean.cpu().item()

        return metrics["loss"], metrics

    def finish_training_step(self):
        grad_reductions(self)

    def finish_training(self):
        """no need to offload adam states here
        """

    def pad_tensor_for_cp(self, tensor):
        seqlen = tensor.shape[1]
        cp_times_two = parallel_state.get_context_parallel_world_size() * 2
        padded_seqlen =  ((seqlen + cp_times_two - 1) // cp_times_two) * cp_times_two

        padded_tensor = torch.nn.functional.pad(
            tensor, 
            (0,padded_seqlen - seqlen), 
            value=self.tokenizer.eos_id,
        )
        return padded_tensor

    # inference calls
    def get_logprob_output_only_func(self, inference_only=True):
        fwd_output_only_func = self.get_forward_output_only_func()

        def log_prob_output_only_func(dataloader_iter, model):
            _batch = next(dataloader_iter)

            if parallel_state.get_context_parallel_world_size() > 1:
                _cp_batch = {
                    "response_tokens" : _batch['response_tokens'].clone(),
                    "position_ids" : _batch['position_ids'].clone(),
                    "attention_mask" : _batch['attention_mask'].clone(),
                }
                _cp_batch = self.get_batch_on_this_context_parallel_rank(_cp_batch)
                batch = [_cp_batch['response_tokens'], _cp_batch['attention_mask'], _cp_batch['position_ids']]
            else:
                batch = [_batch['response_tokens'], _batch['attention_mask'], _batch['position_ids']]
            output_tensor, _ = fwd_output_only_func(iter([batch,]), model)

            def id_func(output_tensor, non_loss_data=True):
                # gather logits along CP seqlen dim and unpad
                # TODO support CP wise from_parallel_logits_to_logprobs
                if parallel_state.get_context_parallel_world_size() > 1:
                    logits = allgather_cp_sharded_tensor(output_tensor, seq_dim=1)
                    #remove the 2*cp padding
                    logits = logits[:,:_batch['cp_unpadded_seqlen'][0], :]
                    response_tokens = _batch['response_tokens'][:,:_batch['cp_unpadded_seqlen'][0]]
                else:
                    logits = output_tensor
                    response_tokens = _batch['response_tokens']

                logprobs = from_parallel_logits_to_logprobs(
                    vocab_parallel_logits=logits,
                    target=response_tokens,
                    inference_only=inference_only,
                    higher_stability=True,
                )
                return logprobs

            return output_tensor, id_func

        return log_prob_output_only_func

    @torch.no_grad()
    def get_inference_log_probs(self, response_tokens, forward_micro_batch_size=None):
        # we need onload model parameter to calculate log_probs
        self.maybe_onload_parameters()
        if forward_micro_batch_size is None:
            forward_micro_batch_size = self.forward_micro_batch_size

        set_sync_funcs(self, forward_only=True)

        #seq len must be padded to the nearest cp*2 for context parallelism
        if parallel_state.get_context_parallel_world_size() > 1:
            cp_unpadded_seqlen = response_tokens.shape[1]
            response_tokens = self.pad_tensor_for_cp(response_tokens)

        mbs, seq_length = response_tokens.size()
        num_microbatches = divide(mbs, forward_micro_batch_size)
        attention_mask, _, position_ids = self.get_ltor_masks_and_position_ids(response_tokens)

        batch = {
            'response_tokens': response_tokens,
            'attention_mask': attention_mask,
            'position_ids': position_ids,
        }

        if parallel_state.get_context_parallel_world_size() > 1:
            batch['cp_unpadded_seqlen'] = [cp_unpadded_seqlen] * num_microbatches

        batch_iter = get_iterator_k_split(batch, num_microbatches)

        fwd_bwd_function = get_forward_backward_func()
        logprobs_list = fwd_bwd_function(
            forward_step_func=self.get_logprob_output_only_func(inference_only=True),
            data_iterator=self._make_data_iterator_list(batch_iter),
            model=self.model,
            num_microbatches=num_microbatches,
            forward_only=True,
            seq_length=seq_length,
            micro_batch_size=forward_micro_batch_size,
            collect_non_loss_data=True,
        )

        logprobs = torch.cat(logprobs_list) if len(logprobs_list) > 0 else None

        # Broadcast it from last PP stage to everything else.
        logprobs = broadcast_2d_tensor_within_pp(logprobs)

        return logprobs



    def _convert_model_for_inference_backend(self):
        # testing sync and save to cpu ramdisk
        start_time = time.time()
        out_dir = self.cfg.grpo.share_dir #"/dev/shm/checkpoint_hf/"

        if torch.cuda.current_device() == 0:
            print("### TRYING TO DO", self.cfg.hf_model_name_or_configs_dir)
            print("### IS DIR", os.path.isdir(self.cfg.hf_model_name_or_configs_dir))
            if os.path.isdir(self.cfg.hf_model_name_or_configs_dir):
                # If a directory is provided, use it directly to obtain all .json files.
                source_hf_jsons_dir = self.cfg.hf_model_name_or_configs_dir
            else:
                # Otherwise, treat it as a HuggingFace model name and download all .json files from the repo.
                source_hf_jsons_dir = snapshot_download(self.cfg.hf_model_name_or_configs_dir, allow_patterns=["*.json"], ignore_patterns=["*.index.json"])
        # os.chmod(out_dir, 0o777)
        class SafeDict(dict):
            def __missing__(self, key):
                return '{' + key + '}'

        with torch.no_grad():
            log_memory("Start converting model")
            checksum = 0
            import re  # For computing global keys from layer numbers
            # Initialize pipeline parallel group information.
            pp_group = parallel_state.get_training_pipeline_model_parallel_group()
            pp_world_size = torch.distributed.get_world_size(pp_group)
            my_pp_rank = parallel_state.get_training_pipeline_model_parallel_rank()
            pp_global_rank_ids = parallel_state.get_all_rank_ids_in_group(pp_group)
            
            # Build a mapping on each PP rank from a computed global key to the raw state dict key.
            # The global key is computed by replacing the local layer number (after "layers.")
            # with its corresponding global layer number (if applicable).
            local_map = {}
            for key in self.state_dict().keys():
                local_layer = CONVERTER.get_local_layer_num(key)
                if local_layer is not None:
                    global_layer = CONVERTER.get_global_layer_num(key, self.cfg)
                    # Replace the first occurrence of the digits after "layers." with the global layer number.
                    global_key = re.sub(r'(?<=layers\.)\d+', str(global_layer), key, count=1)
                else:
                    global_key = key
                local_map[global_key] = key

            # Gather the local maps from all PP ranks (only lightweight key info is gathered).
            all_maps = [None] * pp_world_size
            torch.distributed.all_gather_object(all_maps, local_map, group=pp_group)
            
            # Build the union over global keys and assign an owner (the rank with the smallest PP rank).
            union_global_map = {}
            for pp_rank, omap in enumerate(all_maps):
                for gk, raw_key in omap.items():
                    if gk not in union_global_map or pp_global_rank_ids[pp_rank] < union_global_map[gk][0]:
                        union_global_map[gk] = (pp_global_rank_ids[pp_rank], raw_key)
                    else:
                        print(f"WARNING: {gk} already in union_global_map when gathering keys", flush=True)

            #merged_cpu_param_dict = {}
  
            def _tp_all_gather(tp_param, tp_dim):
                tp_group = parallel_state.get_training_tensor_model_parallel_group()
                tp_world_size = torch.distributed.get_world_size(tp_group)

                new_shape = tuple([x * tp_world_size if i == tp_dim else x for i, x in enumerate(param.shape)])
                if tp_dim == 0:
                    tensor_for_allreduce = torch.zeros((tp_world_size, *param.shape), dtype=param.dtype, device=param.device)
                    tensor_for_allreduce[torch.distributed.get_rank(tp_group)] = param
                    torch.distributed.all_reduce(tensor_for_allreduce, group=tp_group)
                elif tp_dim == 1:
                    tensor_for_allreduce = torch.zeros((param.shape[0], tp_world_size, *param.shape[1:]), dtype=param.dtype, device=param.device)
                    tensor_for_allreduce[:, torch.distributed.get_rank(tp_group), ...] = param
                    torch.distributed.all_reduce(tensor_for_allreduce, group=tp_group)
                else:
                    # the general case
                    # create a zero tensor that expands param by tp_world_size times, 
                    # only the tensor whose first dimension index is tp rank is set equal to param
                    # then all-reduce this tensor across tp_group. This is essentially an all-gather but without having to concat (which saves memory)
                    tensor_for_allreduce = torch.zeros((tp_world_size, *param.shape), dtype=param.dtype, device=param.device)
                    tensor_for_allreduce[torch.distributed.get_rank(tp_group)] = param
                    torch.distributed.all_reduce(tensor_for_allreduce, group=tp_group)
                    # transpose the tensor_for_allreduce, put the first axis to the axis right before the tp_dim
                    old_shape = (tp_world_size, *param.shape)
                    # flatten the axes between axis 1 and axis tp_dim -1
                    print("tp_dim:", tp_dim)
                    tensor_for_allreduce = torch.flatten(tensor_for_allreduce, start_dim=1, end_dim=tp_dim+1)
                    tensor_for_allreduce = tensor_for_allreduce.transpose(0, 1)
                # reshape to new_shape
                full_param = tensor_for_allreduce.view(new_shape).contiguous().to(torch.bfloat16)
                return full_param

            global_map_counter = 0

            need_clear = False
            # Process each parameter (by its unique global key) one at a time.
            for gk in sorted(union_global_map.keys()):
                log_memory("top of loop")

                ptime = time.time()
                owner_pp_global_rank, owner_raw_key = union_global_map[gk]

                global_map_counter += 1

                # Only the owner PP rank has the parameter locally.
                if torch.distributed.get_rank() == owner_pp_global_rank:
                    param = self.state_dict()[owner_raw_key]
                    
                    # Retrieve layer identification info using the conversion helpers.
                    local_layer = CONVERTER.get_local_layer_num(owner_raw_key)
                    global_layer = CONVERTER.get_global_layer_num(owner_raw_key, self.cfg) if local_layer is not None else None
                    format_dict = SafeDict(l=local_layer, gl=global_layer)
                    
                    # Use the conversion dict to get the appropriate recipe for this parameter.
                    formatted_mapping = {k.format_map(format_dict): rec for k, rec in CONVERTER.mcore_te_to_hf_llama.items()}
                    recipe = formatted_mapping.get(owner_raw_key, None)
                    if recipe is None:
                        print(f"WARNING: {owner_raw_key} has no recipe mapping for conversion", flush=True)
                        hf_mapping = {'None': None}
                    else:
                        # If the parameter is TP-sharded, gather its slices on GPU.
                        if recipe.get("tp", None) is not None:
<<<<<<< HEAD
                            full_param = _tp_all_gather(param, tp_dim=recipe["tp"])
=======
                            tp_group = parallel_state.get_training_tensor_model_parallel_group()
                            tp_world_size = torch.distributed.get_world_size(tp_group)
                            gathered_slices = [torch.empty_like(param) for _ in range(tp_world_size)]
                            torch.distributed.all_gather(gathered_slices, param, group=tp_group)
                            full_param = torch.cat(gathered_slices, dim=recipe["tp"]).to(torch.bfloat16)
                            size_in_mbytes = full_param.nelement() * full_param.element_size() / 1048576.0
                            # print(f"TP all_gather: len(gathered_slices) = {len(gathered_slices)}, slice_0 type = {gathered_slices[0].dtype}, slice_0 size = {gathered_slices[0].size()}, full_param size = {full_param.size()}, in MB = {size_in_mbytes}", flush=True)
                            # If the tensor size > 10GB, do aggressive memory cleaning.
                            if size_in_mbytes > 10240:
                                for one_slice in gathered_slices:
                                    del one_slice
                                del gathered_slices
                                clear_memory()
>>>>>>> 0e809287
                        else:
                            full_param = torch.clone(param).to(torch.bfloat16) 

                        if full_param.numel() > 5e9:
                            log_memory(f"{gk} PRE TP CLEAR")
                            full_param = full_param.cpu()
                            clear_memory()
                            need_clear = True
                            log_memory(f"{gk} POST TP CLEAR")
                        
                        # Convert the parameter using the provided function or mapping.
                        if recipe.get("hf_func", None) is not None:
                            hf_mapping = recipe["hf_func"](full_param, self.cfg)
                            hf_mapping = {k.format_map(format_dict): v for k, v in hf_mapping.items()}
                        elif recipe.get("hf", None) is not None:
                            hf_mapping = {recipe["hf"].format_map(format_dict): full_param}
                        else:
                            raise NotImplementedError(f"No conversion recipe found for {owner_raw_key}")

                        if need_clear:
                            del full_param
                            hf_mapping = {k:v.cuda() for k,v in hf_mapping.items()}
                            log_memory(f"{gk} POST HF_MAPPING")


                else:
                    hf_mapping = None  # Non-owner ranks will receive the converted tensors.
                
                # Broadcast the list of target HF parameter keys from the owner.
                if torch.distributed.get_rank() == owner_pp_global_rank:
                    target_keys = [list(hf_mapping.keys())]
                else:
                    target_keys = [None]  # Placeholder to be filled by broadcast.
                
                torch.distributed.broadcast_object_list(target_keys, src=owner_pp_global_rank, group=pp_group)
                if 'None' in target_keys[0]:
                    continue
                
                # For each converted tensor (could be more than one per original parameter), broadcast it individually.
                for target_key in target_keys[0]:
                    if torch.distributed.get_rank() == owner_pp_global_rank:
                        tensor_to_send = hf_mapping[target_key]
                    else:
                        tensor_to_send = None
                    # Broadcast tensor metadata (shape and dtype) to allocate GPU buffer on receiving ranks.
                    meta = [None]
                    if torch.distributed.get_rank() == owner_pp_global_rank:
                        meta[0] = (tensor_to_send.shape, str(tensor_to_send.dtype))
                    torch.distributed.broadcast_object_list(meta, src=owner_pp_global_rank, group=pp_group)
                    shape, dtype_str = meta[0]
                    dtype = getattr(torch, dtype_str.split('.')[-1])
                    if torch.distributed.get_rank() != owner_pp_global_rank:
                        tensor_to_send = torch.empty(*shape, dtype=dtype, device=torch.cuda.current_device())
                    torch.distributed.broadcast(tensor_to_send, src=owner_pp_global_rank, group=pp_group)
                    # use shared cpu memory
                    if torch.cuda.current_device() == 0:
                        self.shared_cpu_state_dict[target_key] = tensor_to_send
                        checksum += tensor_to_send.sum().item()
                    del tensor_to_send
                
                # Cleanup on the owner side.
                if torch.distributed.get_rank() == owner_pp_global_rank:
                    if 'full_param' in locals():
                        del full_param
                    if 'param' in locals():
                        del param
                    if 'hf_mapping' in locals():
                        del hf_mapping
                print(f"Time taken to convert {gk} {time.time() - ptime}", flush=True)

            print("Finished parameter-by-parameter gathering over PP with conversion mapping.", flush=True)
            print(f"Checksum: {checksum}", flush=True)
        
            # Copy HF jsons to CPU ramdisk with proper permissions and save the gathered parameters.
            if torch.cuda.current_device() == 0:
                try:
                    os.makedirs(out_dir, exist_ok=True, mode=0o777)
                    for file in os.listdir(source_hf_jsons_dir):
                        full_file_path = os.path.join(source_hf_jsons_dir, file)
                        if not file.endswith('.safetensors') and not os.path.isdir(full_file_path) and not file.endswith('.index.json') and not os.path.islink(full_file_path):
                            src = os.path.join(source_hf_jsons_dir, file)
                            dst = os.path.join(out_dir, file)
                            shutil.copy(src, dst)
                            os.chmod(dst, 0o666)
                except Exception as e:
                    print(f"Error copying HF json files: {e}", flush=True)
                    raise
        
                try:
                    ptime = time.time()
                    if not self.prepare_for_inference_warmed_up:
                        #save_file(self.shared_cpu_state_dict.as_dict(), os.path.join(out_dir, f"params.safetensors"))
                        self.prepare_for_inference_warmed_up = True
                        print(f"Saved to {out_dir} {list(os.listdir(out_dir))} {time.time() - ptime}", flush=True)
                    torch.distributed.broadcast_object_list([self.shared_cpu_state_dict.get_metadata_dict()], src=torch.distributed.get_rank(), group=parallel_state.get_node_group())
                except Exception as e:
                    print(f"Error saving params.safetensors: {e}", flush=True)
                    if os.path.exists(out_dir):
                        try:
                            os.remove(out_dir)
                        except Exception:
                            pass
                    raise
            else:
                recv_metadata = [None]
                torch.distributed.broadcast_object_list(
                    recv_metadata,
                    src=torch.distributed.get_rank() - torch.distributed.get_rank(group=parallel_state.get_node_group()),
                    group=parallel_state.get_node_group()
                )
                self.shared_cpu_state_dict = SharedCPUMemoryTensorDict(
                    communicable_metadata=recv_metadata[0]
                )

        print(f'TIME TO SAVE {time.time() - start_time}', flush=True)
        
    def prepare_for_inference(self):
        """normally we would configure the micro batch calculator here
            but the nemo generation already does the configuration"""
        set_eval(self)
        self.offload_adam_states()

        if self.inference_backend:
            log_memory("before convert model")
            self._convert_model_for_inference_backend()
            log_memory("after convert model")

            # at this point, offload all the training memory
            self.maybe_offload_parameters("prepare_for_inference")
            # clear pipeline parallel input_tensor
            from megatron.core.utils import get_attr_wrapped_model
            set_input_tensor = get_attr_wrapped_model(self.model, "set_input_tensor")
            set_input_tensor(None)
            # clear TE workspace-> 64mb
            from transformer_engine.pytorch.module.base import _cublas_workspace
            _cublas_workspace = None
            torch.cuda.synchronize()

            # Refitting or recompiling the inference model for generation
            print(f"Memory free before clear before refit {torch.cuda.mem_get_info()[0] / 1024**3:.2f} GB", flush=True)
            print(f"reserved before clear before refit {torch.cuda.memory_reserved() / 1024**3:.2f} GB", flush=True)
            print(f"allocated before clear before refit {torch.cuda.memory_allocated() / 1024**3:.2f} GB", flush=True)
            clear_memory()
            print(f"Memory free after clear before refit {torch.cuda.mem_get_info()[0] / 1024**3:.2f} GB", flush=True)  
            print(f"reserved after clear before refit {torch.cuda.memory_reserved() / 1024**3:.2f} GB", flush=True)
            print(f"allocated after clear before refit {torch.cuda.memory_allocated() / 1024**3:.2f} GB", flush=True)
            if self.cfg.grpo.inference_backend.type == "vllm" or self.cfg.grpo.inference_backend.type == "trt_llm_pytorch":
                self.inference_backend.refit(self.shared_cpu_state_dict)
            else:
                self.inference_backend.refit(self.model)
            clear_memory()
            print(f"Memory free after clear after refit {torch.cuda.mem_get_info()[0] / 1024**3:.2f} GB", flush=True)
        else:
            self._reset_activation_checkpointing_args()
            self._reset_sequence_parallelism_args()

    @torch.no_grad()
    def infer(self, inference_batch, use_greedy=False):
        """
        Perform text generation for a batch using the selected inference backend.
        """
        if not self.inference_backend:
            raise ValueError("Inference backend is not initialized or enabled!")

        prompt_tokens = inference_batch["text"].cuda(non_blocking=True)
        prompt_lengths = inference_batch["length"].cuda(non_blocking=True)
        inputs = (prompt_tokens, prompt_lengths)

        strategy = TrackLengthGPTModelTextGenerationStrategy(
            model=self, context_lengths=prompt_lengths, max_length=self._length_params["max_length"]
        )

        if self.inference_backend:
            actor_output = self.inference_backend.generate(inputs, use_greedy=use_greedy)
            response_tokens = actor_output["response_tokens"]
            response_lengths = actor_output["response_lengths"]
            response_trt_lps = actor_output["response_logprobs_trt"]
            print(f"response_logprobs_trt: {response_trt_lps.shape}", flush=True)
        else:
            actor_output = self.generate(
                inputs=inputs,
                length_params=self._length_params,
                sampling_params=self._sampling_params,
                strategy=strategy,
            )
            response_tokens = torch.cuda.LongTensor(actor_output["token_ids"]) if actor_output else None
            response_tokens = broadcast_2d_tensor_within_pp(response_tokens, dtype=torch.long)
            response_lengths = strategy.get_lengths()

            max_response_length = response_lengths.max().item()

            # Sanity check to validate response length.
            if max_response_length != response_tokens.size(1):
                # This may actually happen because NeMo does not always stop generation after `max_length` in batch mode
                # => `response_tokens` may contain up to `max_length + max_context_length` tokens.
                # TODO once NeMo fixes this issue we should be able to always raise an exception when the check above fails,
                # and remove the `if` below.
                if (
                    max_response_length >= response_tokens.size(1)
                    or response_tokens.size(1) != prompt_lengths.max().item() + self._length_params["max_length"]
                ):
                    raise AssertionError(
                        f"max response length ({max_response_length}) does not match the size of "
                        f"`response_tokens` ({response_tokens.size(1)})"
                    )

        # sometimes backends like TRT-LLM will generate invalid tokens
        # so we need to also inplace mutate the response_tokens to be within the tokenizer range
        is_valid = verify_is_valid_and_clamp_range_(
            response_tokens, response_lengths, strategy, self.tokenizer, self.cfg.grpo.sampling_params["end_strings"]
        )

        rollout_batch = {
            "response_tokens": response_tokens,
            "response_lengths": response_lengths,
            "response_trt_lps": response_trt_lps,
            "prompt_lengths": prompt_lengths,
            "is_end": is_valid,
        }

        # return in GPU, trainer needs to move to cpu

        return rollout_batch

    def get_init_policy_logprobs(self, response_tokens):
        use_peft_init_policy = self.use_peft and self.init_policy_state_dict is None

        context_mgr = (
            adapter_control(self)
            if use_peft_init_policy
            else cpu_weight_swap(self, self.init_policy_state_dict, megatron_amp_O2=self.megatron_amp_O2)
        )

        with context_mgr:
            return self.get_inference_log_probs(response_tokens)

    def finish_inference(self):
        # training will onload the adam states, no need to onload it here
        if not self.inference_backend:
            self._restore_activation_checkpointing_args()
            self._restore_sequence_parallelism_args()

        set_train(self)

    def maybe_offload_parameters(self, msg: str):
        if self.distributed_parameter_offload_manager is None:
            if msg:
                print(msg)

            self.distributed_parameter_offload_manager = (
                offload_distributed_parameters(
                    self.model
                )
            )

            # offload onto cpu
            self.distributed_parameter_offload_manager.__enter__()

    def maybe_onload_parameters(self):
        if self.distributed_parameter_offload_manager is not None:
            # load back onto GPU
            self.distributed_parameter_offload_manager.__exit__(None, None, None)

        self.distributed_parameter_offload_manager = None

    def offload_adam_states(self):
        if self.distributed_adam_offload_manager is None:

            self.distributed_adam_offload_manager = (
                offload_distributed_adam(
                    self._optimizer.state_dict(state_dict_format=1, gather_on_root=False), force_clear_memory=True
                )
                if self.to_offload_adam_states
                else nullcontext()
            )

            # offload onto cpu
            self.distributed_adam_offload_manager.__enter__()

            #clear the weight grads
            self._optimizer._grad_buffers.clear()
            self._optimizer._grads_buckets.clear()

            for param in self.parameters():
                if hasattr(param, "main_grad"):
                    param.main_grad = None
                    param.grad = None

            self._optimizer._params_buckets.clear()
            self._optimizer._param_buffers.clear()
            clear_memory()


    def onload_adam_states(self):
        if self.distributed_adam_offload_manager is not None:
            # load back onto GPU
            self.distributed_adam_offload_manager.__exit__(None, None, None)

        self.distributed_adam_offload_manager = None

    def get_ltor_masks_and_position_ids(self, tokens):
        attention_mask, loss_mask, position_ids = get_ltor_masks_and_position_ids(
            data=tokens,
            eod_token=self.tokenizer.eos_id,
            reset_position_ids=self.cfg.data.get("reset_position_ids", False),
            reset_attention_mask=self.cfg.data.get("reset_attention_mask", False),
            eod_mask_loss=False,  # since we ignore the loss mask here
        )
        attention_mask = attention_mask.expand(tokens.size(0), -1, -1, -1)
        position_ids = position_ids.expand(tokens.size(0), -1)

        return attention_mask, loss_mask, position_ids<|MERGE_RESOLUTION|>--- conflicted
+++ resolved
@@ -657,23 +657,7 @@
                     else:
                         # If the parameter is TP-sharded, gather its slices on GPU.
                         if recipe.get("tp", None) is not None:
-<<<<<<< HEAD
                             full_param = _tp_all_gather(param, tp_dim=recipe["tp"])
-=======
-                            tp_group = parallel_state.get_training_tensor_model_parallel_group()
-                            tp_world_size = torch.distributed.get_world_size(tp_group)
-                            gathered_slices = [torch.empty_like(param) for _ in range(tp_world_size)]
-                            torch.distributed.all_gather(gathered_slices, param, group=tp_group)
-                            full_param = torch.cat(gathered_slices, dim=recipe["tp"]).to(torch.bfloat16)
-                            size_in_mbytes = full_param.nelement() * full_param.element_size() / 1048576.0
-                            # print(f"TP all_gather: len(gathered_slices) = {len(gathered_slices)}, slice_0 type = {gathered_slices[0].dtype}, slice_0 size = {gathered_slices[0].size()}, full_param size = {full_param.size()}, in MB = {size_in_mbytes}", flush=True)
-                            # If the tensor size > 10GB, do aggressive memory cleaning.
-                            if size_in_mbytes > 10240:
-                                for one_slice in gathered_slices:
-                                    del one_slice
-                                del gathered_slices
-                                clear_memory()
->>>>>>> 0e809287
                         else:
                             full_param = torch.clone(param).to(torch.bfloat16) 
 
