--- conflicted
+++ resolved
@@ -125,41 +125,6 @@
         with generation_reshard_context():
             with self.timer("generate"):
                 for batch in batch_iterator:
-<<<<<<< HEAD
-                    if is_validation:
-                        num_repetitions = self.rollout_mbs // self.val_prompt_batch_size
-                        num_rollout_batches_per_data_batch = self.val_samples_per_prompt // num_repetitions
-                    else:
-                        num_repetitions = self.rollout_mbs // self.prompt_batch_size
-                        num_rollout_batches_per_data_batch = self.samples_per_prompt // num_repetitions
-
-                    print(batch["text"].shape)
-                    print(f"batch idxs: {batch['idx']}", flush=True)
-                    batch = batch_repeat(batch, num_repetitions=num_repetitions)
-                    for _ in range(num_rollout_batches_per_data_batch):
-                        rollout_batch = policy_model.infer(batch, use_greedy=greedy)
-                        rollout_batch = batch | rollout_batch
-                        rollout_batch["generator_rank"] = (
-                            torch.ones(batch["text"].shape[0]) * parallel_state.get_model_parallel_src_rank()
-                        )
-                        rollout_batch = self.detokenize(policy_model, rollout_batch)
-
-                        # iterate over tasks and call the environments to get rewards
-                        microbatch_futures = []
-                        for task in sorted(self.tasks_to_environments.keys()):
-                            indices = []
-                            for idx, t in enumerate(rollout_batch["task_name"]):
-                                if t == task:
-                                    indices.append(idx)
-                            if len(indices) > 0:
-                                task_batch = batch_index_select(rollout_batch, indices)
-                                interactions, metadata, is_end = self.prepare_env_state(task_batch)
-                                microbatch_futures.append((task, indices, self.tasks_to_environments[task].start_step(interactions, metadata, is_end)))
-
-                        rollout_batches.append(rollout_batch)
-                        futures.append(microbatch_futures)
-                        print(f"microbatch_futures: {microbatch_futures}", flush=True)
-=======
                     # if is_validation:
                     #     num_repetitions = self.rollout_mbs // self.val_prompt_batch_size
                     #     num_rollout_batches_per_data_batch = self.val_samples_per_prompt // num_repetitions
@@ -203,7 +168,6 @@
             policy_model.inference_backend.free()
             log_memory("After freeing inference backencd")
             print_memory_info("After freeing inference backend")
->>>>>>> f779d960
 
             # The batch_iterator may be a load-redistributing server, so batches may be jagged.
             # We gather everything so that we can rebalance it.
@@ -230,11 +194,7 @@
         # we also do the logprob and init_logprob calculations here to overlap with async environment compute
         batched_response_tokens = balanced_local_batch["response_tokens"]
 
-<<<<<<< HEAD
-        policy_model.inference_backend.free()
-=======
 # policy_model.inference_backend.shutdown()
->>>>>>> f779d960
 
         with self.timer("logprobs"):
             rollout_logprobs = policy_model.get_inference_log_probs(batched_response_tokens)
@@ -261,11 +221,7 @@
                         _, _, rewards, episode_complete = self.tasks_to_environments[task].finish_step(task_future)
                         # not touching episode_complete for now since this loop only supports single-turn
                         all_task_results.append({"rewards": rewards})
-<<<<<<< HEAD
-                    print(f"all_task_indices: {all_task_indices}, all_task_results: {all_task_results}", flush=True)
-=======
                     # print(f"all_task_indices: {all_task_indices}, all_task_results: {all_task_results}", flush=True)
->>>>>>> f779d960
                     batch_rewards = reconstruct_split_batch(all_task_indices, all_task_results)
                     # print("### TASK INDX", all_task_indices)
                     # print("### TASK RESULTS", all_task_results)
