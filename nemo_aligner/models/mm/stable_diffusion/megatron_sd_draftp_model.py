--- conflicted
+++ resolved
@@ -99,13 +99,8 @@
         """things to call to prepare for validation
         """
         prepare_for_validation_step(self)
-<<<<<<< HEAD
         gbs = int(self.cfg.global_batch_size) 
         mbs = int(self.cfg.micro_batch_size) 
-=======
-        gbs = int(self.cfg.global_batch_size)  # int(self.cfg.data.validation_ds.global_batch_size)
-        mbs = int(self.cfg.micro_batch_size)  # int(self.cfg.data.validation_ds.micro_batch_size)
->>>>>>> d51d832a
         dp_size = int(parallel_state.get_data_parallel_world_size())
         configure_batch_sizes(mbs=mbs, gbs=gbs, dp=dp_size)
 
@@ -114,13 +109,8 @@
         """
         finish_validation_step(self)
         # restore the batch sizes for training
-<<<<<<< HEAD
         gbs = int(self.cfg.global_batch_size) 
         mbs = int(self.cfg.micro_batch_size) 
-=======
-        gbs = int(self.cfg.global_batch_size)  # int(self.cfg.data.train_ds.global_batch_size)
-        mbs = int(self.cfg.micro_batch_size)  # int(self.cfg.data.train_ds.micro_batch_size)
->>>>>>> d51d832a
         dp_size = int(parallel_state.get_data_parallel_world_size())
         configure_batch_sizes(mbs=mbs, gbs=gbs, dp=dp_size)
 
