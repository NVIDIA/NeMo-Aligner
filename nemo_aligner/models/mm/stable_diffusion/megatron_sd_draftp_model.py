--- conflicted
+++ resolved
@@ -43,15 +43,9 @@
 BatchType = Mapping[str, torch.tensor]
 
 
-<<<<<<< HEAD
 class MegatronSDDRaFTPModel(MegatronLatentDiffusion, SupervisedInterface):
     def __init__(self, cfg, trainer):  
         
-=======
-class MegatronSDDRaFTPModel(MegatronLatentDiffusion, AlignableGenerativeInterface):
-    def __init__(self, cfg, trainer):
-
->>>>>>> 2990c6a2
         super().__init__(cfg, trainer=trainer)
 
         self.init_model = LatentDiffusion(cfg, None).to(torch.cuda.current_device()).eval()
