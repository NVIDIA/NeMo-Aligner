# Copyright (c) 2024, NVIDIA CORPORATION.  All rights reserved.
#
# Licensed under the Apache License, Version 2.0 (the "License");
# you may not use this file except in compliance with the License.
# You may obtain a copy of the License at
#
#     http://www.apache.org/licenses/LICENSE-2.0
#
# Unless required by applicable law or agreed to in writing, software
# distributed under the License is distributed on an "AS IS" BASIS,
# WITHOUT WARRANTIES OR CONDITIONS OF ANY KIND, either express or implied.
# See the License for the specific language governing permissions and
# limitations under the License.

from typing import Mapping

import numpy as np
import torch
import wandb
from apex.transformer.pipeline_parallel.utils import get_micro_batch_size, get_num_microbatches
from megatron.core import parallel_state
from megatron.core.pipeline_parallel.schedules import get_forward_backward_func
<<<<<<< HEAD
=======
from megatron.core.tensor_parallel.random import get_cuda_rng_tracker, get_data_parallel_rng_tracker_name
from omegaconf.dictconfig import DictConfig
>>>>>>> 6bd4b790
from PIL import Image
from tqdm import tqdm

import nemo.collections.multimodal.parts.stable_diffusion.pipeline as sampling_utils
from nemo.collections.multimodal.models.text_to_image.stable_diffusion.ldm.ddpm import (
    LatentDiffusion,
    MegatronLatentDiffusion,
)
from nemo.collections.nlp.modules.common.megatron.utils import average_losses_across_data_parallel_group
from nemo.collections.nlp.parts.utils_funcs import get_last_rank
from nemo_aligner.models.alignable_interface import SupervisedInterface
from nemo_aligner.utils.train_utils import grad_reductions, prepare_for_training_step
<<<<<<< HEAD
from nemo_aligner.utils.utils import configure_batch_sizes, get_iterator_k_split_list
=======
from nemo_aligner.utils.utils import configure_batch_sizes
>>>>>>> 6bd4b790

HAVE_MEGATRON_CORE = True

BatchType = Mapping[str, torch.tensor]


def _get_autocast_dtype(precision: str):
    if precision in ["bf16", "bf16-mixed"]:
        return torch.bfloat16
    if precision in [32, "32", "32-true"]:
        return torch.float
    if precision in [16, "16", "16-mixed"]:
        return torch.half
    raise ValueError('precision must be in ["32-true", "16-mixed", "bf16-mixed"]')


def calculate_gaussian_kl_penalty_shared_var(curr_eps, init_eps):

    diff = curr_eps - init_eps
    kl = torch.sum(diff ** 2, dim=(1, 2, 3, 4), keepdim=True).flatten()
    dimensionality = torch.numel(curr_eps[0])
    kl /= dimensionality

    return kl


class MegatronSDDRaFTPModel(MegatronLatentDiffusion, SupervisedInterface):
    def __init__(self, cfg, trainer):

        super().__init__(cfg, trainer=trainer)

        self.init_model = LatentDiffusion(cfg, None).to(torch.cuda.current_device()).eval()
        self.cfg = cfg
        self.with_distributed_adam = self.with_distributed_adam
        self.model.first_stage_model.requires_grad_(False)
        self.distributed_adam_offload_manager = None
        self.vae_batch_size = self.cfg.infer.get("vae_batch_size", 8)
        self.height = self.cfg.infer.get("height", 512)
        self.width = self.cfg.infer.get("width", 512)
        self.downsampling_factor = self.cfg.infer.get("down_factor", 8)
        self.in_channels = self.model.model.diffusion_model.in_channels
        self.unconditional_guidance_scale = self.cfg.infer.get("unconditional_guidance_scale", 7.5)
        self.sampler_type = self.cfg.infer.get("sampler_type", "DDIM")
        self.inference_steps = self.cfg.infer.get("inference_steps", 50)
        self.eta = self.cfg.infer.get("eta", 0)
        self.autocast_dtype = _get_autocast_dtype(self.cfg.precision)
        # Required by nemo_aligner/utils/train_utils
        self.model.initialize_ub = False
        self.model.rampup_batch_size = False
        self.model.with_distributed_adam = False

    def finish_inference(self):
        return

    def finish_training_step(self):
        grad_reductions(self)

    def infer(self):
        return

    def prepare_for_inference(self):
        return

    def prepare_for_training_step(self):
        # custom trainers will always zero grad for us
        prepare_for_training_step(self.model, zero_grad=False)

    @torch.no_grad()
    def generate_log_images(self, latents, batch, model):

        with torch.cuda.amp.autocast(
            enabled=self.autocast_dtype in (torch.half, torch.bfloat16), dtype=self.autocast_dtype,
        ):

            sampler = sampling_utils.initialize_sampler(model, self.sampler_type.upper())

            batch_size = len(batch)
            cond, u_cond = sampling_utils.encode_prompt(
                model.cond_stage_model, batch, self.unconditional_guidance_scale
            )

            _, intermediates = sampler.sample(
                S=self.inference_steps,
                conditioning=cond,
                batch_size=batch_size,
                shape=list(latents.shape[:1] + latents.shape[2:]),
                verbose=False,
                unconditional_guidance_scale=self.unconditional_guidance_scale,
                unconditional_conditioning=u_cond,
                eta=self.eta,
                x_T=latents,
                log_every_t=1,
                truncation_steps=0,
                return_logprobs=False,
                return_mean_var=False,
            )

            # # transforms trajectores from a list of T+1 (b x image) tensors to a tensor of shape (b * (T+1), ...)
            trajectories_predx0 = (
                torch.stack(intermediates["pred_x0"], dim=0)
                .transpose(0, 1)
                .contiguous()
                .view(-1, *intermediates["pred_x0"][0].shape[1:])
            )

            vae_decoder_output = []
            idx_denoised_imgs = [self.inference_steps + (self.inference_steps + 1) * i for i in range(batch_size)]

            for i in range(0, batch_size, self.vae_batch_size):
                image = self.model.differentiable_decode_first_stage(
                    trajectories_predx0[idx_denoised_imgs[i : i + self.vae_batch_size]]
                )

                vae_decoder_output.append(image)

            vae_decoder_output = torch.cat(vae_decoder_output, dim=0)
            vae_decoder_output = torch.clip((vae_decoder_output + 1) / 2, 0, 1) * 255.0

            log_reward = [
                self.reward_model.get_reward(
                    vae_decoder_output[i].unsqueeze(0).detach().permute(0, 2, 3, 1), batch  # (C, H, W) -> (1, H, W, C)
                ).item()
                for i in range(batch_size)
            ]
            log_img = [
                np.transpose(vae_decoder_output[i].float().detach().cpu().numpy(), (1, 2, 0))  # (C, H, W) -> (H, W, C)
                for i in range(batch_size)
            ]
            return log_img, log_reward

    @torch.no_grad()
    def log_visualization(self, prompts):

        batch_size = len(prompts)
        # Get different seeds for different dp rank
        with get_cuda_rng_tracker().fork(get_data_parallel_rng_tracker_name()):
            latents = torch.randn(
                [
                    batch_size,
                    self.in_channels,
                    self.height // self.downsampling_factor,
                    self.width // self.downsampling_factor,
                ],
                generator=None,
            ).to(torch.cuda.current_device())

        image_draft_p, reward_draft_p = self.generate_log_images(latents, prompts, self.model)
        image_init, reward_init = self.generate_log_images(latents, prompts, self.init_model)

        images = []
        captions = []
        for i in range(len(image_draft_p)):
            images.append(image_draft_p[i])
            images.append(image_init[i])
            captions.append("DRaFT+: " + prompts[i] + ", Reward = " + str(reward_draft_p[i]))
            captions.append("SD: " + prompts[i] + ", Reward = " + str(reward_init[i]))

        self.wandb_logger.loggers[1].log_image(
            key="Inference Images",
            images=[wandb.Image(Image.fromarray(img.round().astype("uint8"))) for img in images],
            caption=captions,
        )

    def generate(
        self, batch, x_T,
    ):

        with torch.cuda.amp.autocast(
            enabled=self.autocast_dtype in (torch.half, torch.bfloat16), dtype=self.autocast_dtype,
        ):

            batch_size = len(batch)
            prev_img_draft_p = x_T

            device_draft_p = self.model.betas.device

            sampler_draft_p = sampling_utils.initialize_sampler(self.model, self.sampler_type.upper())
            sampler_init = sampling_utils.initialize_sampler(self.init_model, self.sampler_type.upper())

            cond, u_cond = sampling_utils.encode_prompt(
                self.model.cond_stage_model, batch, self.unconditional_guidance_scale
            )

            sampler_draft_p.make_schedule(ddim_num_steps=self.inference_steps, ddim_eta=self.eta, verbose=False)
            sampler_init.make_schedule(ddim_num_steps=self.inference_steps, ddim_eta=self.eta, verbose=False)

            timesteps = sampler_draft_p.ddim_timesteps

            time_range = np.flip(timesteps)
            total_steps = timesteps.shape[0]

            print(f"Running {sampler_draft_p.sampler.name} Sampling with {total_steps} timesteps")
            iterator = tqdm(time_range, desc=f"{sampler_draft_p.sampler.name} Sampler", total=total_steps)

            list_eps_draft_p = []
            list_eps_init = []
            truncation_steps = self.cfg.truncation_steps

            denoise_step_kwargs = {
                "unconditional_guidance_scale": self.unconditional_guidance_scale,
                "unconditional_conditioning": u_cond,
            }
            for i, step in enumerate(iterator):

                denoise_step_args = [total_steps, i, batch_size, device_draft_p, step, cond]

                if i < total_steps - truncation_steps:
                    with torch.no_grad():
                        img_draft_p, pred_x0_draft_p, eps_t_draft_p = sampler_draft_p.single_ddim_denoise_step(
                            prev_img_draft_p, *denoise_step_args, **denoise_step_kwargs
                        )

                        prev_img_draft_p = img_draft_p
                else:

                    img_draft_p, pred_x0_draft_p, eps_t_draft_p = sampler_draft_p.single_ddim_denoise_step(
                        prev_img_draft_p, *denoise_step_args, **denoise_step_kwargs
                    )
                    list_eps_draft_p.append(eps_t_draft_p)

                    with torch.no_grad():
                        _, _, eps_t_init = sampler_init.single_ddim_denoise_step(
                            prev_img_draft_p, *denoise_step_args, **denoise_step_kwargs
                        )
                        list_eps_init.append(eps_t_init)

                    prev_img_draft_p = img_draft_p

            last_states = [pred_x0_draft_p]

            trajectories_predx0 = (
                torch.stack(last_states, dim=0).transpose(0, 1).contiguous().view(-1, *last_states[0].shape[1:])
            )
            t_eps_draft_p = torch.stack(list_eps_draft_p).to(torch.device("cuda"))
            t_eps_init = torch.stack(list_eps_init).to(torch.device("cuda"))

            vae_decoder_output = []
            for i in range(0, batch_size, self.vae_batch_size):
                image = self.model.differentiable_decode_first_stage(trajectories_predx0[i : i + self.vae_batch_size])
                vae_decoder_output.append(image)

            vae_decoder_output = torch.cat(vae_decoder_output, dim=0)
            vae_decoder_output = torch.clip((vae_decoder_output + 1) / 2, 0, 1) * 255.0

            return vae_decoder_output, t_eps_draft_p, t_eps_init

    def prepare_for_training(self):
        configure_batch_sizes(
            mbs=self.cfg.micro_batch_size,
            gbs=self.cfg.global_batch_size,
            dp=parallel_state.get_data_parallel_world_size(),
        )
        self.onload_adam_states()

    def onload_adam_states(self):
        if self.distributed_adam_offload_manager is not None:
            # load back onto GPU
            self.distributed_adam_offload_manager.__exit__(None, None, None)

        self.distributed_adam_offload_manager = None

    def finish_training(self):
        """no need to offload adam states here
        """

    def get_forward_output_and_loss_func(self, validation_step=False):
        def fwd_output_and_loss_func(data_iterator, model):
            
            batch = next(data_iterator)
            batch_size = len(batch)
            torch.cuda.manual_seed(torch.distributed.get_rank())
            torch.manual_seed(torch.distributed.get_rank())
            latents = torch.randn(
                [
                    batch_size,
                    self.in_channels,
                    self.height // self.downsampling_factor,
                    self.width // self.downsampling_factor,
                ],
                generator=None,
            ).to(torch.cuda.current_device())

            output_tensor_draft_p, epsilons_draft_p, epsilons_init = self.generate(batch, latents)

            # in this nemo version the model and autocast dtypes are not synced
            # so we need to explicitly cast it
            if not parallel_state.is_pipeline_last_stage():
                output_tensor_draft_p = output_tensor_draft_p.to(dtype=self.autocast_dtype)

            def loss_func(output_tensor_draft_p):
                # Loss per micro batch (ub).
                if self.cfg.kl_coeff == 0.0:
                    kl_penalty = torch.tensor([0.0]).to(torch.cuda.current_device())
                else:
                    kl_penalty = calculate_gaussian_kl_penalty_shared_var(epsilons_draft_p, epsilons_init).mean()
                rewards = self.reward_model.get_reward(
                    output_tensor_draft_p.permute(0, 2, 3, 1), batch
                )  # (ub, H, W, C) -> (ub, C, H, W)
                loss = -rewards.mean() + kl_penalty * self.cfg.kl_coeff

                reduced_loss = average_losses_across_data_parallel_group([loss])
                reduced_kl_penalty = average_losses_across_data_parallel_group([kl_penalty])

                return (
                    loss,
                    {"loss": reduced_loss, "kl_penalty": reduced_kl_penalty},
                )

            return output_tensor_draft_p, loss_func

        return fwd_output_and_loss_func

    def get_loss_and_metrics(self, batch, forward_only=False):
        
        data_iter = get_iterator_k_split_list(batch, get_num_microbatches())

        fwd_bwd_function = get_forward_backward_func()
        losses_reduced_per_micro_batch = fwd_bwd_function(
<<<<<<< HEAD
                    forward_step_func=self.get_forward_output_and_loss_func(forward_only),
                    data_iterator=[data_iter], 
                    model=self.model,
                    num_microbatches=get_num_microbatches(), 
                    forward_only=forward_only,
                    seq_length=None,
                    micro_batch_size=get_micro_batch_size(), 
=======
            forward_step_func=self.get_forward_output_and_loss_func(),
            data_iterator=[batch],
            model=self.model,
            num_microbatches=get_num_microbatches(),
            forward_only=forward_only,
            seq_length=None,
            micro_batch_size=get_micro_batch_size(),
>>>>>>> 6bd4b790
        )

        if torch.distributed.get_rank() == 0 and len(self.wandb_logger.loggers) > 1:
            self.log_visualization(batch[0:1])

        metrics = {}

        for key in ["loss", "kl_penalty"]:
            if losses_reduced_per_micro_batch:
                metric_mean = torch.stack(
                    [loss_reduced[key] for loss_reduced in losses_reduced_per_micro_batch]
                ).mean()
            else:
                metric_mean = torch.tensor(0.0, device=torch.cuda.current_device())

            torch.distributed.broadcast(metric_mean, get_last_rank())

            metrics[key] = metric_mean.cpu().item()

        return metrics["loss"], metrics<|MERGE_RESOLUTION|>--- conflicted
+++ resolved
@@ -20,11 +20,7 @@
 from apex.transformer.pipeline_parallel.utils import get_micro_batch_size, get_num_microbatches
 from megatron.core import parallel_state
 from megatron.core.pipeline_parallel.schedules import get_forward_backward_func
-<<<<<<< HEAD
-=======
 from megatron.core.tensor_parallel.random import get_cuda_rng_tracker, get_data_parallel_rng_tracker_name
-from omegaconf.dictconfig import DictConfig
->>>>>>> 6bd4b790
 from PIL import Image
 from tqdm import tqdm
 
@@ -37,11 +33,7 @@
 from nemo.collections.nlp.parts.utils_funcs import get_last_rank
 from nemo_aligner.models.alignable_interface import SupervisedInterface
 from nemo_aligner.utils.train_utils import grad_reductions, prepare_for_training_step
-<<<<<<< HEAD
 from nemo_aligner.utils.utils import configure_batch_sizes, get_iterator_k_split_list
-=======
-from nemo_aligner.utils.utils import configure_batch_sizes
->>>>>>> 6bd4b790
 
 HAVE_MEGATRON_CORE = True
 
@@ -360,7 +352,6 @@
 
         fwd_bwd_function = get_forward_backward_func()
         losses_reduced_per_micro_batch = fwd_bwd_function(
-<<<<<<< HEAD
                     forward_step_func=self.get_forward_output_and_loss_func(forward_only),
                     data_iterator=[data_iter], 
                     model=self.model,
@@ -368,15 +359,6 @@
                     forward_only=forward_only,
                     seq_length=None,
                     micro_batch_size=get_micro_batch_size(), 
-=======
-            forward_step_func=self.get_forward_output_and_loss_func(),
-            data_iterator=[batch],
-            model=self.model,
-            num_microbatches=get_num_microbatches(),
-            forward_only=forward_only,
-            seq_length=None,
-            micro_batch_size=get_micro_batch_size(),
->>>>>>> 6bd4b790
         )
 
         if torch.distributed.get_rank() == 0 and len(self.wandb_logger.loggers) > 1:
