# Copyright (c) 2023, NVIDIA CORPORATION.  All rights reserved.
#
# Licensed under the Apache License, Version 2.0 (the "License");
# you may not use this file except in compliance with the License.
# You may obtain a copy of the License at
#
#     http://www.apache.org/licenses/LICENSE-2.0
#
# Unless required by applicable law or agreed to in writing, software
# distributed under the License is distributed on an "AS IS" BASIS,
# WITHOUT WARRANTIES OR CONDITIONS OF ANY KIND, either express or implied.
# See the License for the specific language governing permissions and
# limitations under the License.


import warnings
from typing import List, Tuple, Union

import torch
from apex.transformer.pipeline_parallel.utils import get_num_microbatches
from megatron.core.pipeline_parallel.schedules import get_forward_backward_func
from megatron.core.utils import divide
from omegaconf.dictconfig import DictConfig
from pytorch_lightning.trainer.trainer import Trainer

from nemo.collections.nlp.models.language_modeling.megatron_gpt_model import MegatronGPTModel, get_specs
from nemo.collections.nlp.modules.common.megatron.utils import (
    average_losses_across_data_parallel_group,
    get_iterator_k_split,
    get_ltor_masks_and_position_ids,
)
from nemo.collections.nlp.parts.utils_funcs import get_last_rank
from nemo.utils import logging
from nemo.utils.dtype import str_to_dtype
from nemo_aligner.models.alignable_interface import Inferrable, SupervisedInterface
from nemo_aligner.models.nlp.gpt.gpt_reward_model import GPTRewardModel
from nemo_aligner.utils import parallel_state
from nemo_aligner.utils.distributed import broadcast_2d_tensor_within_pp
from nemo_aligner.utils.text_generation_utils import tokenize_batch
from nemo_aligner.utils.train_utils import (
    finish_validation_step,
    grad_reductions,
    prepare_for_training_step,
    prepare_for_validation_step,
    set_eval,
    set_sync_funcs,
    set_train,
)


class MegatronGPTRewardModel(MegatronGPTModel, SupervisedInterface, Inferrable):
    """
    Megatron GPT Reward Model Training.
    """

    def __init__(self, cfg: DictConfig, trainer: Trainer):
        super().__init__(cfg, trainer=trainer)

        if self.cfg.pipeline_model_parallel_size > 1 and not self.cfg.megatron_amp_O2:
            warnings.warn(
                "when using pipeline parallelism, it is recommended to set megatron_amp_O2 to be True to "
                "avoid explicit casting for pipeline communication"
            )
        self.automatic_optimization = False

        reward_standardization = cfg.get("reward_standardization")

        self.enable_standardization = reward_standardization.enable if reward_standardization is not None else False

        if self.enable_standardization:
            self.rew_mean = cfg.reward_standardization.mean
            self.rew_std = cfg.reward_standardization.std

        self.forward_micro_batch_size = self.cfg.get("forward_micro_batch_size", self.cfg.micro_batch_size)

    def model_provider_func(self, pre_process, post_process):
        """Model depends on pipeline paralellism."""

        force_head_dtype = self.cfg.get("force_head_dtype", torch.float32)
        head_dtype = None if force_head_dtype is None else str_to_dtype(force_head_dtype)
        if self.cfg.get("megatron_amp_O2", False) and (head_dtype is None or torch.finfo(head_dtype).bits < 32):
            logging.warning(
                "When `megatron_amp_O2` is enabled, it is recommended to set `force_head_dtype=32` "
                "to improve the convergence and accuracy of the model"
            )

        if self.cfg.get("share_embeddings_and_output_weights", False):
            logging.warning(
                "`share_embeddings_and_output_weights` is not supported with the reward model since we don't use the "
                "normal output layer. Overriding it to False"
            )

        model = GPTRewardModel(
            config=self.transformer_config,
            transformer_layer_spec=get_specs(self.spec_name, self.transformer_config.num_moe_experts),
            vocab_size=self.cfg.get("override_vocab_size", self.padded_vocab_size),
            max_sequence_length=self.cfg.get("encoder_seq_length", 512),
            pre_process=pre_process,
            post_process=post_process,
            parallel_output=True,
            share_embeddings_and_output_weights=False,
            position_embedding_type=self.cfg.get("position_embedding_type", "learned_absolute"),
            rotary_percent=self.cfg.get("rotary_percentage", 1.0),
            seq_len_interpolation_factor=self.cfg.get("seq_len_interpolation_factor", None),
            rotary_base=self.cfg.get("rotary_base", 10000),
            output_sequence=self.cfg.get("output_sequence", False),
            use_avg_pool=self.cfg.get("use_avg_pool", False),
            head_dtype=head_dtype,
            num_attributes=self.cfg.get("regression", {}).get("num_attributes", 1),
            attribute_weights=self.cfg.get("regression", {}).get("attribute_weights", None),
            merge_attributes=self.cfg.get("regression", {}).get("merge_attributes", False),
        )
        return model

    def get_forward_output_and_loss_func(self, validation_step=False):
        def fwd_output_and_loss_func(dataloader_iter, model):
            batch = next(dataloader_iter)

            required_keys = set()
            if parallel_state.get_pipeline_model_parallel_world_size() == 1:
                required_keys.update(batch.keys())
            else:
                # there is a problem with apex ignoring the mask on the older models
                # so we will always give the attention mask
                required_keys.add("attention_mask")

                if parallel_state.is_pipeline_first_stage():
                    required_keys.update(("chosen", "rejected", "position_ids"))

                if parallel_state.is_pipeline_last_stage():
                    required_keys.update(("chosen_length", "rejected_length", "loss_mask"))

            batch = {key: val.cuda(non_blocking=True) if key in required_keys else None for key, val in batch.items()}

            # only do the torch.cat if it's available
            lengths, tokens = None, None
            position_ids = (
                torch.cat((batch["position_ids"], batch["position_ids"]), dim=0)
                if batch["position_ids"] is not None
                else None
            )

            if batch["chosen_length"] is not None and batch["rejected_length"] is not None:
                # Combine chosen and rejected lengths and then tokens.
                lengths = torch.cat((batch["chosen_length"], batch["rejected_length"]), dim=0)

            if batch["chosen"] is not None and batch["rejected"] is not None:
                tokens = torch.cat((batch["chosen"], batch["rejected"]), dim=0)

            forward_args = {
                "input_ids": tokens,
                "lengths": lengths,
                "position_ids": position_ids,
                "attention_mask": batch["attention_mask"],
                "labels": None,
            }

            output_tensor = model(**forward_args)

            # in this nemo version the model and autocast dtypes are not synced
            # so we need to explicitly cast it
            if not parallel_state.is_pipeline_last_stage():
                output_tensor = output_tensor.to(dtype=self.autocast_dtype)

            @torch.no_grad()
            def gather_and_split_rewards(rewards_out):
                rewards_out = rewards_out.detach()

                dp_group = parallel_state.get_data_parallel_group()
                output_list = [torch.zeros_like(rewards_out) for _ in range(dp_group.size())]

                # gather it to compute the std later on
                torch.distributed.all_gather(output_list, output_tensor, group=dp_group)

                # output_list is a list of tensors with len == number of DP workers
                # we need to split each of these tensors and concat them back into a single tensor for chosen and rejected rewards
                split_iter = map(self.split_output_tensor, output_list)

                # go from [(out_chosen_dp0, out_rejected_dp0), (out_chosen_dp1, out_rejected_dp1)] ->
                # [out_chosen_dp0, out_chosen_dp1], [out_rejected_dp0, out_rejected_dp1]
                out_chosen, out_rejected = map(torch.cat, zip(*split_iter))

                return out_chosen.flatten(), out_rejected.flatten()

            def loss_func(output_tensor):
                # Loss per micro batch (ub).
                loss_for_ub, acc_chosen = self.loss_func(output_tensor)
                if validation_step and not self.cfg.data.get("validation_drop_last", True):
                    num_valid_tokens_in_ub = batch["loss_mask"].sum()
                    if loss_for_ub.isnan():
                        assert batch["loss_mask"].count_nonzero() == 0, "Got NaN loss with non-empty input"
                        loss_sum_for_ub = torch.zeros_like(num_valid_tokens_in_ub)
                    else:
                        loss_sum_for_ub = num_valid_tokens_in_ub * loss_for_ub

                    loss_sum_and_ub_size_all_gpu = torch.cat(
                        [
                            loss_sum_for_ub.clone().detach().view(1),
                            torch.tensor([num_valid_tokens_in_ub]).cuda().clone().detach(),
                        ]
                    )
                    torch.distributed.all_reduce(
                        loss_sum_and_ub_size_all_gpu, group=parallel_state.get_data_parallel_group()
                    )
                    out_chosen, out_rejected = gather_and_split_rewards(output_tensor)

                    return (
                        loss_for_ub,
                        {
                            "loss_sum_and_ub_size": loss_sum_and_ub_size_all_gpu,
                            "out_chosen": out_chosen,
                            "out_rejected": out_rejected,
                        },
                    )
                else:
                    reduced_loss = average_losses_across_data_parallel_group([loss_for_ub])
                    reduced_acc = average_losses_across_data_parallel_group([acc_chosen])

                    out_chosen, out_rejected = gather_and_split_rewards(output_tensor)

                    return (
                        loss_for_ub,
                        {
                            "avg": reduced_loss,
                            "acc": reduced_acc,
                            "out_chosen": out_chosen,
                            "out_rejected": out_rejected,
                        },
                    )

            return output_tensor, loss_func

        return fwd_output_and_loss_func

    def split_output_tensor(self, output_tensor):
        out_chosen, out_rejected = torch.split(output_tensor.float(), output_tensor.shape[0] // 2, dim=0)
        return out_chosen, out_rejected

    def loss_func(self, output_tensor):
        out_chosen, out_rejected = self.split_output_tensor(output_tensor)
        comp = out_chosen > out_rejected
        acc_chosen = torch.sum(comp) / comp.shape[0]
        loss = -torch.nn.functional.logsigmoid(out_chosen - out_rejected).mean()
        return loss, acc_chosen

    def get_loss_and_metrics(self, batch, forward_only):
        data_iter = get_iterator_k_split(batch, get_num_microbatches())
        set_sync_funcs(self, forward_only)

        fwd_bwd_function = get_forward_backward_func()

        losses_reduced_per_micro_batch = fwd_bwd_function(
            forward_step_func=self.get_forward_output_and_loss_func(forward_only),
            data_iterator=self._make_data_iterator_list(data_iter),
            model=self.model,
            num_microbatches=get_num_microbatches(),
            forward_only=forward_only,
            seq_length=self.cfg.encoder_seq_length,
            micro_batch_size=self.cfg.micro_batch_size
            * 2,  # each minibatch has 2 comparisons so tensor shape will be mbs * 2
        )

        # only the last stages of the pipeline return losses
        if losses_reduced_per_micro_batch:
            # NOTE: assume that the returned values are already gathered across the DP workers
            rewards_chosen = torch.cat([item["out_chosen"] for item in losses_reduced_per_micro_batch])
            rewards_rejected = torch.cat([item["out_rejected"] for item in losses_reduced_per_micro_batch])

            rewards_all = torch.cat((rewards_chosen, rewards_rejected))
            rewards_chosen_mean = rewards_chosen.mean()
            rewards_rejected_mean = rewards_rejected.mean()
            rewards_all_mean = rewards_all.mean()
            rewards_all_std = rewards_all.std()

            # average loss across micro batches
            loss_tensors_list = [loss_reduced["avg"] for loss_reduced in losses_reduced_per_micro_batch]
            loss_tensor = torch.concat(loss_tensors_list)
            loss_mean = loss_tensor.mean()
            acc_tensors_list = [loss_reduced["acc"] for loss_reduced in losses_reduced_per_micro_batch]

            if len(acc_tensors_list) == 1:
                acc_tensor = acc_tensors_list[0]
            elif len(acc_tensors_list) > 1:
                acc_tensor = torch.concat(acc_tensors_list)
            acc_mean = acc_tensor.mean()
        else:

            loss_mean = torch.tensor(0.0, device=torch.cuda.current_device())
            acc_mean = torch.tensor(0.0, device=torch.cuda.current_device())

            rewards_chosen_mean = torch.tensor(0.0, device=torch.cuda.current_device())
            rewards_rejected_mean = torch.tensor(0.0, device=torch.cuda.current_device())
            rewards_all_mean = torch.tensor(0.0, device=torch.cuda.current_device())
            rewards_all_std = torch.tensor(0.0, device=torch.cuda.current_device())

        # we can only log on one rank if it is rank zero so we broadcast from last rank
        torch.distributed.broadcast(loss_mean, get_last_rank())
        torch.distributed.broadcast(acc_mean, get_last_rank())

        torch.distributed.broadcast(rewards_chosen_mean, get_last_rank())
        torch.distributed.broadcast(rewards_rejected_mean, get_last_rank())
        torch.distributed.broadcast(rewards_all_mean, get_last_rank())
        torch.distributed.broadcast(rewards_all_std, get_last_rank())

        metrics = {
            "loss": loss_mean,
            "acc": acc_mean,
            "rewards_chosen_mean": rewards_chosen_mean,
            "rewards_rejected_mean": rewards_rejected_mean,
            "rewards_all_mean": rewards_all_mean,
            "rewards_all_std": rewards_all_std,
        }

        # move to CPU
        metrics = {k: v.item() for k, v in metrics.items()}

        return loss_mean.item(), metrics

    def on_load_checkpoint(self, checkpoint) -> None:
        """NOTE: Have to set strict to False because we have a rm head
        """
        # mcore uses distributed checkpointing
        # FSDP supports the lagecy checkpointing or torch-FSDP-native sharded checkpointing
        if not self.use_fsdp:
            if "state_dict" in checkpoint and checkpoint["state_dict"]:
                for index, module in enumerate(self.get_model_module_list()):
                    if parallel_state.get_virtual_pipeline_model_parallel_world_size() is not None:
                        checkpoint_state_dict = checkpoint["state_dict"][f"model_{index}"]
                    else:
                        checkpoint_state_dict = checkpoint["state_dict"]
                    # checkpoint_state_dict has "model." but module does not so we need to remove it when loading
                    checkpoint_state_dict = {
                        key.replace("model.", ""): checkpoint_state_dict.pop(key)
                        for key in list(checkpoint_state_dict.keys())
                    }
                    module.load_state_dict(checkpoint_state_dict, strict=False)
            else:
                # when restoring a distributed checkpoint from a ptl checkpoint we need to defer loading the state_dict
                # see NLPModel.on_load_checkpoint
                checkpoint["state_dict"] = {}

    def prepare_for_training_step(self):
        # custom trainers will always zero grad for us
        prepare_for_training_step(self, zero_grad=False)

    def finish_training_step(self):
        grad_reductions(self)

    def prepare_for_validation_step(self):
        prepare_for_validation_step(self)

    def finish_validation_step(self):
        finish_validation_step(self)

    def infer(
<<<<<<< HEAD
        self, inputs: Union[List[str], torch.Tensor, List[dict]], add_BOS=False, add_EOS=False,
    ):
        if isinstance(inputs, tuple):
            context_tokens_tensor, context_length_tensor = inputs
        else:
            context_tokens_tensor, context_length_tensor = tokenize_batch(
                inputs, self.tokenizer, self.cfg.encoder_seq_length, add_BOS=add_BOS, add_EOS=add_EOS,
            )
=======
        self,
        inputs: Union[List[str], Tuple[torch.Tensor, torch.Tensor]],
        add_BOS: bool = False,
        add_EOS: bool = False,
    ):
        if isinstance(inputs, tuple):
            context_tokens_tensor, context_length_tensor = inputs
        elif isinstance(inputs, list):
            assert all(isinstance(item, str) for item in inputs), "list must contain all strings in infer function"
            context_tokens_tensor, context_length_tensor = tokenize_batch(
                inputs, self.tokenizer, self.cfg.encoder_seq_length, add_BOS=add_BOS, add_EOS=add_EOS,
            )
        else:
            raise NotImplementedError(f"{type(inputs)=} is not supported in infer function")
>>>>>>> f48dc29e

        context_tokens_tensor = context_tokens_tensor.cuda()
        context_length_tensor = context_length_tensor.cuda()

        inference_batch_size, sequence_length = context_tokens_tensor.size()
<<<<<<< HEAD
        forward_micro_batch_size = self.forward_micro_batch_size
=======
>>>>>>> f48dc29e
        attention_mask, _, position_ids = get_ltor_masks_and_position_ids(
            context_tokens_tensor,
            self.tokenizer.eos_id,
            self.cfg.get("reset_position_ids", False),
            self.cfg.get("reset_attention_mask", False),
            self.cfg.get("eod_mask_loss", False),
        )
        attention_mask = attention_mask.expand(inference_batch_size, -1, -1, -1)
        inputs = [context_tokens_tensor, context_length_tensor, position_ids, attention_mask]

<<<<<<< HEAD
        # if it's not divisible by forward micro batch size,
        # then try our best to find a smaller one that is divisible
        while inference_batch_size % forward_micro_batch_size != 0:
            forward_micro_batch_size -= 1
=======
        # if inference batch size is smaller than forward mbs run it at the lower batch size
        forward_micro_batch_size = min(inference_batch_size, self.forward_micro_batch_size)
>>>>>>> f48dc29e

        num_microbatches = divide(inference_batch_size, forward_micro_batch_size)
        data_iter = get_iterator_k_split(inputs, num_microbatches)

        rewards = self.forward_step(data_iter, forward_micro_batch_size, sequence_length, num_microbatches)

        if parallel_state.is_pipeline_last_stage():
            rewards = torch.cat(rewards)

            # Standardize values to subtract a bias.
            if self.enable_standardization:
                rewards = (rewards - self.rew_mean) / self.rew_std

        rewards = broadcast_2d_tensor_within_pp(rewards)
        return rewards

    def forward_step(self, data_iter, micro_batch_size, sequence_length, num_microbatches):
        set_sync_funcs(self, forward_only=True)

        fwd_bwd_function = get_forward_backward_func()
        output_tensor = fwd_bwd_function(
            forward_step_func=self.get_forward_output_only_func(),
            data_iterator=self._make_data_iterator_list(data_iter),
            model=self.model,
            num_microbatches=num_microbatches,
            forward_only=True,
            seq_length=sequence_length,
            micro_batch_size=micro_batch_size,
<<<<<<< HEAD
=======
            # Prevent automatic scaling by the number of micro-batches, as we are not in training mode.
>>>>>>> f48dc29e
            collect_non_loss_data=True,
        )
        return output_tensor

    def get_forward_output_only_func(self):
        def fwd_output_only_func(batch, model):
            (tokens, length, position_ids, attention_mask,) = next(batch)
            tokens = tokens.cuda()
            position_ids = position_ids.cuda()
            attention_mask = attention_mask.cuda()
            output_tensor = model(tokens, length, position_ids, attention_mask)

            if not parallel_state.is_pipeline_last_stage():
                output_tensor = output_tensor.to(dtype=self.autocast_dtype)

            def id_func(output_tensor, non_loss_data=True):
                return output_tensor

            return output_tensor, id_func

        return fwd_output_only_func

    def prepare_for_inference(self):
        self._reset_activation_checkpointing_args()
        self._reset_sequence_parallelism_args()
        set_eval(self)

    def finish_inference(self):
        # training will onload the adam states, no need to onload it here
        self._restore_activation_checkpointing_args()
        self._restore_sequence_parallelism_args()
        set_train(self)<|MERGE_RESOLUTION|>--- conflicted
+++ resolved
@@ -353,16 +353,6 @@
         finish_validation_step(self)
 
     def infer(
-<<<<<<< HEAD
-        self, inputs: Union[List[str], torch.Tensor, List[dict]], add_BOS=False, add_EOS=False,
-    ):
-        if isinstance(inputs, tuple):
-            context_tokens_tensor, context_length_tensor = inputs
-        else:
-            context_tokens_tensor, context_length_tensor = tokenize_batch(
-                inputs, self.tokenizer, self.cfg.encoder_seq_length, add_BOS=add_BOS, add_EOS=add_EOS,
-            )
-=======
         self,
         inputs: Union[List[str], Tuple[torch.Tensor, torch.Tensor]],
         add_BOS: bool = False,
@@ -377,16 +367,11 @@
             )
         else:
             raise NotImplementedError(f"{type(inputs)=} is not supported in infer function")
->>>>>>> f48dc29e
 
         context_tokens_tensor = context_tokens_tensor.cuda()
         context_length_tensor = context_length_tensor.cuda()
 
         inference_batch_size, sequence_length = context_tokens_tensor.size()
-<<<<<<< HEAD
-        forward_micro_batch_size = self.forward_micro_batch_size
-=======
->>>>>>> f48dc29e
         attention_mask, _, position_ids = get_ltor_masks_and_position_ids(
             context_tokens_tensor,
             self.tokenizer.eos_id,
@@ -397,15 +382,8 @@
         attention_mask = attention_mask.expand(inference_batch_size, -1, -1, -1)
         inputs = [context_tokens_tensor, context_length_tensor, position_ids, attention_mask]
 
-<<<<<<< HEAD
-        # if it's not divisible by forward micro batch size,
-        # then try our best to find a smaller one that is divisible
-        while inference_batch_size % forward_micro_batch_size != 0:
-            forward_micro_batch_size -= 1
-=======
         # if inference batch size is smaller than forward mbs run it at the lower batch size
         forward_micro_batch_size = min(inference_batch_size, self.forward_micro_batch_size)
->>>>>>> f48dc29e
 
         num_microbatches = divide(inference_batch_size, forward_micro_batch_size)
         data_iter = get_iterator_k_split(inputs, num_microbatches)
@@ -434,10 +412,7 @@
             forward_only=True,
             seq_length=sequence_length,
             micro_batch_size=micro_batch_size,
-<<<<<<< HEAD
-=======
             # Prevent automatic scaling by the number of micro-batches, as we are not in training mode.
->>>>>>> f48dc29e
             collect_non_loss_data=True,
         )
         return output_tensor
