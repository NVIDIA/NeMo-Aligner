# Copyright (c) 2023, NVIDIA CORPORATION.  All rights reserved.
#
# Licensed under the Apache License, Version 2.0 (the "License");
# you may not use this file except in compliance with the License.
# You may obtain a copy of the License at
#
#     http://www.apache.org/licenses/LICENSE-2.0
#
# Unless required by applicable law or agreed to in writing, software
# distributed under the License is distributed on an "AS IS" BASIS,
# WITHOUT WARRANTIES OR CONDITIONS OF ANY KIND, either express or implied.
# See the License for the specific language governing permissions and
# limitations under the License.

import warnings
from typing import Any, Dict, List, Union

import torch
from apex.transformer.pipeline_parallel.utils import _reconfigure_microbatch_calculator, get_num_microbatches
from megatron.core import InferenceParams, parallel_state
from megatron.core.models.gpt.gpt_layer_specs import get_gpt_layer_with_transformer_engine_spec
from megatron.core.pipeline_parallel.schedules import get_forward_backward_func
from megatron.core.utils import divide
from omegaconf import OmegaConf
from omegaconf.dictconfig import DictConfig
from pytorch_lightning.trainer.trainer import Trainer

from nemo.collections.nlp.models.language_modeling.megatron_gpt_model import MegatronGPTModel
from nemo.collections.nlp.modules.common.megatron.utils import (
    average_losses_across_data_parallel_group,
    get_iterator_k_split,
    get_ltor_masks_and_position_ids,
)
from nemo.collections.nlp.modules.common.text_generation_strategy import GPTModelTextGenerationStrategy
from nemo.collections.nlp.parts.utils_funcs import get_last_rank
from nemo.core.optim.distributed_adam import _str_to_dtype
from nemo.utils import AppState, logging
from nemo_aligner.models.alignable_interface import Inferrable, SupervisedInterface

# from nemo_aligner.models.nlp.gpt.gpt_reward_model import GPTRewardModel
from nemo_aligner.models.nlp.gpt.gpt_hybrid_model import GPTHybridModel
from nemo_aligner.utils.deep_search.text_gen_utils import search
from nemo_aligner.utils.deep_search.text_generation_strategy import HybridGPTSearchTextGenerationStrategy
from nemo_aligner.utils.distributed import broadcast_2d_tensor, gather_tensor
from nemo_aligner.utils.text_generation_utils import tokenize_batch
from nemo_aligner.utils.train_utils import (
    finish_validation_step,
    grad_reductions,
    prepare_for_training_step,
    prepare_for_validation_step,
    set_eval,
    set_sync_funcs,
    set_train,
)


class MegatronGPTHybridModel(MegatronGPTModel, SupervisedInterface, Inferrable):
    """
    Megatron GPT Reward Model Training.
    """

    def __init__(self, cfg: DictConfig, trainer: Trainer):
        super().__init__(cfg, trainer=trainer)

        if self.cfg.pipeline_model_parallel_size > 1 and not self.cfg.megatron_amp_O2:
            warnings.warn(
                "when using pipeline parallelism, it is recommended to set megatron_amp_O2 to be True to "
                "avoid explicit casting for pipeline communication"
            )
        self.automatic_optimization = False

        reward_standardization = cfg.get("reward_standardization")

        self.enable_standardization = reward_standardization.enable if reward_standardization is not None else False

        if self.enable_standardization:
            self.rew_mean = cfg.reward_standardization.mean
            self.rew_std = cfg.reward_standardization.std

        self.sampling_params = self.cfg.mcts.inference.sampling_params
        self.length_params = self.cfg.mcts.inference.length_params

    def model_provider_func(self, pre_process, post_process):
        """Model depends on pipeline paralellism."""

        force_head_dtype = self.cfg.get("force_head_dtype", torch.float32)
        head_dtype = None if force_head_dtype is None else _str_to_dtype(force_head_dtype)
        if self.cfg.get("megatron_amp_O2", False) and (head_dtype is None or torch.finfo(head_dtype).bits < 32):
            logging.warning(
                "When `megatron_amp_O2` is enabled, it is recommended to set `force_head_dtype=32` "
                "to improve the convergence and accuracy of the model"
            )

        if self.cfg.get("share_embeddings_and_output_weights", False):
            logging.warning(
                "`share_embeddings_and_output_weights` is not supported with the reward model since we don't use the "
                "normal output layer. Overriding it to False"
            )
        # this is the hack to get the transformer config for value head
        # first need to backup current cfg
        bak_cfg = self.cfg
        self.cfg = self.cfg.value
        transformer_config_value = self.build_transformer_config()
        # restore the cfg
        self.cfg = bak_cfg

        model = GPTHybridModel(
            config=self.transformer_config,
            head_config=transformer_config_value,
            transformer_layer_spec=get_gpt_layer_with_transformer_engine_spec(),
            vocab_size=self.cfg.get("override_vocab_size", self.padded_vocab_size),
            max_sequence_length=self.cfg.get("encoder_seq_length", 512),
            pre_process=pre_process,
            post_process=post_process,
            parallel_output=True,
            share_embeddings_and_output_weights=False,
            position_embedding_type=self.cfg.get("position_embedding_type", "learned_absolute"),
            rotary_percent=self.cfg.get("rotary_percentage", 1.0),
            seq_len_interpolation_factor=self.cfg.get("seq_len_interpolation_factor", None),
            output_sequence=self.cfg.get("output_sequence", False),
            use_avg_pool=self.cfg.get("use_avg_pool", False),
            head_dtype=head_dtype,
            num_attributes=self.cfg.get("regression", {}).get("num_attributes", 1),
            attribute_weights=self.cfg.get("regression", {}).get("attribute_weights", None),
            merge_attributes=self.cfg.get("regression", {}).get("merge_attributes", False),
        )
        return model

    def infer(self, *args):
        ...

    def get_hybrid_forward_output_and_loss_func(self):
        def fwd_output_and_loss_func(data_iterator, model):
            batch = next(data_iterator)

            tokens = batch["tokens"]

            attention_mask, _, position_ids = get_ltor_masks_and_position_ids(
                data=tokens,
                eod_token=self.tokenizer.eos_id,
                reset_position_ids=False,
                reset_attention_mask=False,
                eod_mask_loss=False,
            )

            batch = batch | {"position_ids": position_ids, "attention_mask": attention_mask}

            # required_keys = set()
            # if parallel_state.get_pipeline_model_parallel_world_size() == 1:
            # required_keys.update(batch.keys())
            # else:
            # TODO:
            # pass
            batch = {key: val.cuda(non_blocking=True) for key, val in batch.items()}
            parallel_logits = model(batch["tokens"], batch["position_ids"], batch["attention_mask"], labels=None,)

            def loss_func(parallel_logits):
                logits, values = parallel_logits
                log_probs = torch.nn.functional.log_softmax(logits, dim=-1)

                lengths = batch["context_lengths"]
                actions = batch["actions"]
                action_probs = batch["action_probs"]
                rewards = batch["reward"]

                # context length has to be subtracted by 1
                idx = lengths - 1

                if self.cfg.mcts.train.critic_weight > 0:
                    value_loss = (values[:, idx].flatten() - rewards.flatten()) ** 2
                    value_loss = self.cfg.mcts.train.critic_weight * value_loss
                else:
                    value_loss = torch.tensor([0], dtype=torch.float32, device=torch.cuda.current_device())

                if self.cfg.mcts.train.policy_weight > 0:
                    vocab_probs = log_probs[:, idx].squeeze(1)[:, actions].squeeze(1)

                    policy_loss = (action_probs * vocab_probs).sum(-1).mean(0)

                    policy_loss = self.cfg.mcts.train.policy_weight * policy_loss
                else:
                    policy_loss = torch.tensor([0], dtype=torch.float32, device=torch.cuda.current_device())

                loss = value_loss - policy_loss

                reduced_loss = average_losses_across_data_parallel_group([loss])
                reduced_value_loss = average_losses_across_data_parallel_group([value_loss])
                reduced_policy_loss = average_losses_across_data_parallel_group([policy_loss])

                return (
                    loss,
                    {
                        "loss": reduced_loss.item(),
                        "value_loss": reduced_value_loss.item(),
                        "policy_loss": reduced_policy_loss.item(),
                    },
                )

            return parallel_logits, loss_func

        return fwd_output_and_loss_func

    def get_loss_and_metrics(self, batch, forward_only):
        # GBS is whatever we got from batch
        # split that into mbs, but it's hacky

        # pretend B = gbs/dp
        B, sequence_length = batch["tokens"].size()

        num_micro_batches = divide(B, self.cfg.micro_batch_size)
        data_iter = get_iterator_k_split(batch, num_micro_batches)

        set_sync_funcs(self, forward_only)
        fwd_bwd_function = get_forward_backward_func()

        losses_reduced_per_micro_batch = fwd_bwd_function(
            forward_step_func=self.get_hybrid_forward_output_and_loss_func(),
            data_iterator=data_iter,
            model=self.model,
            num_microbatches=num_micro_batches,
            forward_only=forward_only,
            seq_length=sequence_length,
            micro_batch_size=self.cfg.micro_batch_size,
        )

        metrics = {}

        # TODO:(fix metrics here)
        for key in ["loss", "ppo_ratio", "ppo_ratio_clamped", "scaled_entropy"]:
            if losses_reduced_per_micro_batch:
                metric_mean = torch.stack(
                    [loss_reduced[key] for loss_reduced in losses_reduced_per_micro_batch]
                ).mean()
            else:
                metric_mean = torch.tensor(0.0, device=torch.cuda.current_device())

            torch.distributed.broadcast(metric_mean, get_last_rank())

            metrics[key] = metric_mean.cpu().item()

        return metrics["loss"], metrics

    def generate(self, inputs, length_params=None, sampling_params=None):
        length_params = OmegaConf.to_container(self.cfg.mcts.val.length_params, resolve=True)
        sampling_params = OmegaConf.to_container(self.cfg.mcts.val.sampling_params, resolve=True)

        return super().generate(inputs, length_params, sampling_params)

    def on_load_checkpoint(self, checkpoint) -> None:
        """NOTE: Have to set strict to False because we have a rm head
        """
        # mcore uses distributed checkpointing
        if "state_dict" in checkpoint and checkpoint["state_dict"]:
            for index, module in enumerate(self.get_gpt_module_list()):
                if parallel_state.get_virtual_pipeline_model_parallel_world_size() is not None:
                    checkpoint_state_dict = checkpoint["state_dict"][f"model_{index}"]
                else:
                    checkpoint_state_dict = checkpoint["state_dict"]
                # checkpoint_state_dict has "model." but module does not so we need to remove it when loading
                checkpoint_state_dict = {
                    key.replace("model.", ""): checkpoint_state_dict.pop(key)
                    for key in list(checkpoint_state_dict.keys())
                }
                module.load_state_dict(checkpoint_state_dict, strict=False)
        else:
            # when restoring a distributed checkpoint from a ptl checkpoint we need to defer loading the state_dict
            # see NLPModel.on_load_checkpoint
            checkpoint["state_dict"] = {}

    def prepare_for_training_step(self):
        # custom trainers will always zero grad for us
        prepare_for_training_step(self, zero_grad=False)

    def finish_training_step(self):
        grad_reductions(self)

    def prepare_for_validation_step(self):
        prepare_for_validation_step(self)

    def finish_validation_step(self):
        finish_validation_step(self)

    def prepare_for_inference(self):
        self._reset_activation_checkpointing_args()
        self._reset_sequence_parallelism_args()
        set_eval(self)

    def finish_inference(self):
        # training will onload the adam states, no need to onload it here
        self._restore_activation_checkpointing_args()
        self._restore_sequence_parallelism_args()
        set_train(self)

<<<<<<< HEAD
    def get_forward_output_only_func(self):
        def fwd_output_only_func(dataloader_iter, model):
            batch = next(dataloader_iter)
            extra_arg = {}
            if len(batch) == 3:
                batch = [x.cuda() for x in batch]
                tokens, attention_mask, position_ids = batch
                attention_mask = attention_mask[0:1]
            else:
                (
                    tokens,
                    attention_mask,
                    position_ids,
                    set_inference_key_value_memory,
                    inference_max_sequence_len,
                ) = batch
                tokens = tokens.cuda()
                position_ids = position_ids.cuda()
                if attention_mask is not None:
                    attention_mask = attention_mask.cuda()
                    attention_mask = attention_mask[0:1]
                if self.mcore_gpt:
                    # if first step, then clear KV cache, otherwise reuse inference_paarms
                    if set_inference_key_value_memory[0].item():
                        self.inference_params = InferenceParams(
                            max_batch_size=tokens.size(0), max_sequence_length=inference_max_sequence_len[0].item()
                        )
                    extra_arg["inference_params"] = self.inference_params
                else:
                    extra_arg["set_inference_key_value_memory"] = set_inference_key_value_memory[0].item()
                    extra_arg["inference_max_sequence_len"] = inference_max_sequence_len[0].item()
            output_tensor, value = model(tokens, position_ids, attention_mask, **extra_arg)

            # Advance inference sequence offset.
            if self.inference_params:
                # if last stage, then (final) output is [b, s, h], otherwise it's [s, b, h]
                if parallel_state.is_pipeline_last_stage():
                    self.inference_params.sequence_len_offset += output_tensor.size(1)
                else:
                    self.inference_params.sequence_len_offset += output_tensor.size(0)

            def id_func(output_tensor):
                return output_tensor, {"logits": output_tensor}

            return output_tensor, id_func

        return fwd_output_only_func
=======
    def sharded_state_dict(self, prefix: str = "") -> Dict[str, Any]:
        """
        Creates the sharded state dict which is used by dist_checkpoint to save the sharded tensors to disk.
        When given the sharded_stated_dict, dist_checkpoint.load will load the tensors corresponding to
        self.state_dict().
        The sharded tensor mapping is defined in the GPTModel class from mcore.
        """

        if self.mcore_gpt:
            module_prefix = f"{prefix}model."
            sharded_state_dict = self.model.sharded_state_dict(prefix=module_prefix)
            return sharded_state_dict
>>>>>>> 334f330e
<|MERGE_RESOLUTION|>--- conflicted
+++ resolved
@@ -291,7 +291,19 @@
         self._restore_sequence_parallelism_args()
         set_train(self)
 
-<<<<<<< HEAD
+    def sharded_state_dict(self, prefix: str = "") -> Dict[str, Any]:
+        """
+        Creates the sharded state dict which is used by dist_checkpoint to save the sharded tensors to disk.
+        When given the sharded_stated_dict, dist_checkpoint.load will load the tensors corresponding to
+        self.state_dict().
+        The sharded tensor mapping is defined in the GPTModel class from mcore.
+        """
+
+        if self.mcore_gpt:
+            module_prefix = f"{prefix}model."
+            sharded_state_dict = self.model.sharded_state_dict(prefix=module_prefix)
+            return sharded_state_dict
+
     def get_forward_output_only_func(self):
         def fwd_output_only_func(dataloader_iter, model):
             batch = next(dataloader_iter)
@@ -338,18 +350,4 @@
 
             return output_tensor, id_func
 
-        return fwd_output_only_func
-=======
-    def sharded_state_dict(self, prefix: str = "") -> Dict[str, Any]:
-        """
-        Creates the sharded state dict which is used by dist_checkpoint to save the sharded tensors to disk.
-        When given the sharded_stated_dict, dist_checkpoint.load will load the tensors corresponding to
-        self.state_dict().
-        The sharded tensor mapping is defined in the GPTModel class from mcore.
-        """
-
-        if self.mcore_gpt:
-            module_prefix = f"{prefix}model."
-            sharded_state_dict = self.model.sharded_state_dict(prefix=module_prefix)
-            return sharded_state_dict
->>>>>>> 334f330e
+        return fwd_output_only_func