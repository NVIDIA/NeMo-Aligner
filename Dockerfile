# To build NeMo-Aligner from a base PyTorch container:
#
#   docker buildx build -t aligner:latest .
#
# To update NeMo-Aligner from a pre-built NeMo-Framework container:
#
#   docker buildx build --target=aligner-bump -t aligner:latest .
#

# Number of parallel threads for compute heavy build jobs
# if you get errors building TE or Apex, decrease this to 4
ARG MAX_JOBS=8
# Git refs for dependencies
ARG TE_TAG=7d576ed25266a17a7b651f2c12e8498f67e0baea
ARG PYTRITON_VERSION=0.5.10
ARG NEMO_TAG=06eae2895c0fea09f8dd7c34feff0163e55c419a  # On: main
ARG MLM_TAG=844119f5c856a3037ec7c7f6d6ef7b3518ceee6b   # On: main
ARG ALIGNER_COMMIT=main
ARG TRTLLM_VERSION=v0.13.0
ARG PROTOBUF_VERSION=4.24.4
ARG BASE_IMAGE=nvcr.io/nvidia/pytorch:24.07-py3

FROM ${BASE_IMAGE} AS aligner-bump
ARG ALIGNER_COMMIT
WORKDIR /opt
# NeMo Aligner
RUN <<"EOF" bash -exu
if [[ ! -d NeMo-Aligner ]]; then
    git clone https://github.com/NVIDIA/NeMo-Aligner.git
fi
cd NeMo-Aligner
git fetch origin '+refs/pull/*/merge:refs/remotes/pull/*/merge'
git checkout -f $ALIGNER_COMMIT
# case 1: ALIGNER_COMMIT is a local branch so we have to apply remote changes to it
# case 2: ALIGNER_COMMIT is a commit, so git-pull is expected to fail
git pull --rebase || true

pip install --no-cache-dir --no-deps -e .
EOF

FROM ${BASE_IMAGE} AS final
LABEL "nemo.library"="nemo-aligner"
WORKDIR /opt
# needed in case git complains that it can't detect a valid email, this email is fake but works
RUN git config --global user.email "worker@nvidia.com"
# install latest apex
ARG APEX_TAG
RUN pip uninstall -y apex && \
    git clone https://github.com/NVIDIA/apex && \
    cd apex && \
    if [ ! -z $APEX_TAG ]; then \
        git fetch origin $APEX_TAG && \
        git checkout FETCH_HEAD; \
    fi && \
    pip install -v --no-build-isolation --disable-pip-version-check --no-cache-dir --config-settings "--build-option=--cpp_ext --cuda_ext --fast_layer_norm --distributed_adam --deprecated_fused_adam" ./

# Git LFS
RUN curl -s https://packagecloud.io/install/repositories/github/git-lfs/script.deb.sh | bash && \
    apt-get install git-lfs && \
    git lfs install && \
    apt-get clean

# TRTLLM
ARG TRTLLM_VERSION
RUN git clone https://github.com/NVIDIA/TensorRT-LLM.git && \
    cd TensorRT-LLM && \
    git checkout ${TRTLLM_VERSION} && \
    . docker/common/install_tensorrt.sh && \
    python3 ./scripts/build_wheel.py --job_count $(nproc) --trt_root /usr/local/tensorrt  --python_bindings --benchmarks && \
    pip install -e .
ENV LD_LIBRARY_PATH=$LD_LIBRARY_PATH:/usr/local/cuda-12/compat/lib.real/

# TODO: This pinning of pynvml is only needed while on TRTLLM v13 since pynvml>=11.5.0 but pynvml==12.0.0 contains a
#   breaking change. The last known working verison is 11.5.3
RUN pip install pynvml==11.5.3

# install TransformerEngine
ARG MAX_JOBS
ARG TE_TAG
RUN pip uninstall -y transformer-engine && \
    git clone https://github.com/NVIDIA/TransformerEngine.git && \
    cd TransformerEngine && \
    if [ ! -z $TE_TAG ]; then \
        git fetch origin $TE_TAG && \
        git checkout FETCH_HEAD; \
    fi && \
    git submodule init && git submodule update && \
    NVTE_FRAMEWORK=pytorch NVTE_WITH_USERBUFFERS=1 MPI_HOME=/usr/local/mpi pip install .

# place any util pkgs here
ARG PYTRITON_VERSION
RUN pip install --upgrade-strategy only-if-needed nvidia-pytriton==$PYTRITON_VERSION
ARG PROTOBUF_VERSION
RUN pip install -U --no-deps protobuf==$PROTOBUF_VERSION
RUN pip install --upgrade-strategy only-if-needed jsonlines

# NeMo
ARG NEMO_TAG
RUN git clone https://github.com/NVIDIA/NeMo.git && \
    cd NeMo && \
    git pull && \
    if [ ! -z $NEMO_TAG ]; then \
        git fetch origin $NEMO_TAG && \
        git checkout FETCH_HEAD; \
    fi && \
    pip uninstall -y nemo_toolkit sacrebleu && \
    pip install -e ".[nlp]" && \
    cd nemo/collections/nlp/data/language_modeling/megatron && make

<<<<<<< HEAD
# TODO: Allow installing from the default branch, but introduce a build
#  arg if compatibility starts breaking
RUN pip install --no-cache-dir git+https://github.com/NVIDIA/NeMo-Run.git
    
=======
# TODO: While we are on Pytorch 24.07, we need to downgrade triton since 3.2.0 introduced a breaking change
#   This un-pinned requirement comes from mamba-ssm, and this pin can be removed once Pytorch base image is
#   updated.
RUN pip install triton==3.1.0

>>>>>>> b7d8af1f
# MLM
ARG MLM_TAG
RUN pip uninstall -y megatron-core && \
    git clone https://github.com/NVIDIA/Megatron-LM.git && \
    cd Megatron-LM && \
    git pull && \
    if [ ! -z $MLM_TAG ]; then \
        git fetch origin $MLM_TAG && \
        git checkout FETCH_HEAD; \
    fi && \
    pip install -e .

# TODO: This is redundant since NeMo installs this as of 24.12, but keep
#  it until 25.03 to give folks enough time to transition.
RUN pip install --no-cache-dir lightning

COPY --from=aligner-bump /opt/NeMo-Aligner /opt/NeMo-Aligner
RUN cd /opt/NeMo-Aligner && \
    pip install --no-deps -e .

RUN cd TensorRT-LLM && patch -p1 < ../NeMo-Aligner/setup/trtllm.patch

# NOTE: Comment this layer out if it is not needed
# NOTE: This section exists to allow cherry-picking PRs in cases where
#  we do not wish to simply update to the top-of-tree. Sometimes PRs
#  cannot be cherry-picked cleanly if rebased a few times to top-of-tree
#  so this logic also requires you to select a SHA (can be dangling) from
#  the PR.
RUN <<"EOF" bash -exu
cd NeMo
# Ensures we don't cherry-pick "future" origin/main commits
git fetch -a
# d27dd28b4186f6ecd9f46f1c5679a5eef9bad14e: fix: export weight name mapping if model is nemo model#11497
for pr_and_commit in \
  "11497 d27dd28b4186f6ecd9f46f1c5679a5eef9bad14e" \
; do
  pr=$(cut -f1 -d' ' <<<"$pr_and_commit")
  head_pr_commit=$(cut -f2 -d' ' <<<"$pr_and_commit")
  git fetch origin $head_pr_commit:PR-${pr}
  # cherry-picks all commits between main and the top of the PR
  git cherry-pick --allow-empty $(git merge-base origin/main PR-${pr})..PR-${pr}
  # Tag cherry-picks to help
  git tag cherry-pick-PR-${pr}
done
EOF<|MERGE_RESOLUTION|>--- conflicted
+++ resolved
@@ -107,18 +107,15 @@
     pip install -e ".[nlp]" && \
     cd nemo/collections/nlp/data/language_modeling/megatron && make
 
-<<<<<<< HEAD
 # TODO: Allow installing from the default branch, but introduce a build
 #  arg if compatibility starts breaking
 RUN pip install --no-cache-dir git+https://github.com/NVIDIA/NeMo-Run.git
     
-=======
 # TODO: While we are on Pytorch 24.07, we need to downgrade triton since 3.2.0 introduced a breaking change
 #   This un-pinned requirement comes from mamba-ssm, and this pin can be removed once Pytorch base image is
 #   updated.
 RUN pip install triton==3.1.0
 
->>>>>>> b7d8af1f
 # MLM
 ARG MLM_TAG
 RUN pip uninstall -y megatron-core && \
