# CUDA 12.3
FROM nvcr.io/nvidia/pytorch:24.01-py3

### config tags
ARG APEX_TAG=master
ARG TE_TAG=release_v1.4
ARG MLM_TAG=43792028f003ed25a3ee8c5a0d4cad82317d81b5
ARG NEMO_TAG=9d86acd5ebf3cec020f84dfe7e25c109506803b1 
ARG PYTRITON_VERSION=0.4.1
ARG PROTOBUF_VERSION=4.24.4
ARG ALIGNER_COMMIT=main

# if you get errors building TE or Apex, decrease this to 4
ARG MAX_JOBS=8

# needed in case git complains that it can't detect a valid email, this email is fake but works
RUN git config --global user.email "worker@nvidia.com"

WORKDIR /opt

# install TransformerEngine
RUN pip uninstall -y transformer-engine && \
    git clone https://github.com/NVIDIA/TransformerEngine.git && \
    cd TransformerEngine && \
    if [ ! -z $TE_TAG ]; then \
        git fetch origin $TE_TAG && \
        git checkout FETCH_HEAD; \
    fi && \
    git submodule init && git submodule update && \
    NVTE_FRAMEWORK=pytorch NVTE_WITH_USERBUFFERS=1 MPI_HOME=/usr/local/mpi pip install .

# install latest apex
RUN pip uninstall -y apex && \
    git clone https://github.com/NVIDIA/apex && \
    cd apex && \
    if [ ! -z $APEX_TAG ]; then \
        git fetch origin $APEX_TAG && \
        git checkout FETCH_HEAD; \
    fi && \
    pip install install -v --no-build-isolation --disable-pip-version-check --no-cache-dir --config-settings "--build-option=--cpp_ext --cuda_ext --fast_layer_norm --distributed_adam --deprecated_fused_adam" ./

# place any util pkgs here
RUN pip install --upgrade-strategy only-if-needed nvidia-pytriton==$PYTRITON_VERSION
RUN pip install -U --no-deps protobuf==$PROTOBUF_VERSION
RUN pip install --upgrade-strategy only-if-needed jsonlines

# NeMo
RUN git clone https://github.com/NVIDIA/NeMo.git && \
    cd NeMo && \
    git pull && \
    if [ ! -z $NEMO_TAG ]; then \
        git fetch origin $NEMO_TAG && \
        git checkout FETCH_HEAD; \
    fi && \
    pip uninstall -y nemo_toolkit sacrebleu && \
<<<<<<< HEAD
    git cherry-pick --no-commit -X theirs \
        fa8d416793d850f4ce56bea65e1fe28cc0d092c0 \
        a7f0bc1903493888c31436efc2452ff721fa5a67 \
        52d50e9e09a3e636d60535fd9882f3b3f32f92ad \
        9940ec60058f644662809a6787ba1b7c464567ad \
        7d3d9ac3b1aecf5786b5978a0c1e574701473c62 && \
    sed -i 's/shutil.rmtree(ckpt_to_dir(filepath))/shutil.rmtree(ckpt_to_dir(filepath), ignore_errors=True)/g' nemo/collections/nlp/parts/nlp_overrides.py && \
=======
>>>>>>> 2deabcef
    rm -rf .git && pip install -e ".[nlp]" && \
    cd nemo/collections/nlp/data/language_modeling/megatron && make

# MLM
RUN pip uninstall -y megatron-core && \
    git clone https://github.com/NVIDIA/Megatron-LM.git && \
    cd Megatron-LM && \
    git pull && \
    if [ ! -z $MLM_TAG ]; then \
        git fetch origin $MLM_TAG && \
        git checkout FETCH_HEAD; \
    fi && \
    pip install -e .

# NeMo Aligner
RUN git clone https://github.com/NVIDIA/NeMo-Aligner.git && \
    cd NeMo-Aligner && \
    git pull && \
    if [ ! -z $ALIGNER_COMMIT ]; then \
        git fetch origin $ALIGNER_COMMIT && \
        git checkout FETCH_HEAD; \
    fi && \
    pip install --no-deps -e .

WORKDIR /workspace<|MERGE_RESOLUTION|>--- conflicted
+++ resolved
@@ -53,16 +53,6 @@
         git checkout FETCH_HEAD; \
     fi && \
     pip uninstall -y nemo_toolkit sacrebleu && \
-<<<<<<< HEAD
-    git cherry-pick --no-commit -X theirs \
-        fa8d416793d850f4ce56bea65e1fe28cc0d092c0 \
-        a7f0bc1903493888c31436efc2452ff721fa5a67 \
-        52d50e9e09a3e636d60535fd9882f3b3f32f92ad \
-        9940ec60058f644662809a6787ba1b7c464567ad \
-        7d3d9ac3b1aecf5786b5978a0c1e574701473c62 && \
-    sed -i 's/shutil.rmtree(ckpt_to_dir(filepath))/shutil.rmtree(ckpt_to_dir(filepath), ignore_errors=True)/g' nemo/collections/nlp/parts/nlp_overrides.py && \
-=======
->>>>>>> 2deabcef
     rm -rf .git && pip install -e ".[nlp]" && \
     cd nemo/collections/nlp/data/language_modeling/megatron && make
 
