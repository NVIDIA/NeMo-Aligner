# Changelog
All notable changes to this project will be documented in this file.

The format is based on [Keep a Changelog](https://keepachangelog.com/en/1.0.0/) and this project adheres to [Semantic Versioning](https://semver.org/spec/v2.0.0.html).

## [Next Version]

### New features and optimizations
<<<<<<< HEAD
- SFT/SteerLM: LoRA can now be enabled on all model layers
=======
- Add MoE Support for our reward models.

>>>>>>> 67433f8f
### Breaking changes

### Bug Fixes
- Fixed issue where random sampler keeps state when resetting for validation, leading to a different validation batch each validation step. Fixed by using a deterministic sampler
- Fixed crash with float val check interval in DPOTrainer
- Fixed crash with float val check interval when checking progress in DPOTrainer
- Fixed potential crash in SPIN when prompts are longer than encoder_seq_len - generation.max_length

## [0.2.0] - 2024-02
### New features and optimizations
- Added public-facing official Dockerfile for NeMo-Aligner.
- PPO: memory optimization to help avoid OOM in the actor when sending training data to the critic.
- PPO: it is now possible to use a custom end string in `sampling_params.end_strings` that is different from `<extra_id_1>`.
- SFT: added support for custom validation metrics based on model generations.
- Added the ability to do multi-epoch (cfg.max_epochs > 1) training for reward models, DPO, PPO, and SFT
- Added the SPIN (Self-Play Fine Tuning) algorithm (https://arxiv.org/abs/2401.01335) which allows SPIN SFT training using SFT-format dataset files
- SFT/SteerLM: added LoRA tuning as an option besides full fine-tuning, only attention_qkv layer is supported

### Breaking changes
- We have changed the shuffle logic in the data sampler to support multi-epoch training, so training runs using identical parameters
  will not give the same results anymore because the shuffle logic has changed (specifically the seed value is modified slightly per epoch).
  If you run CI/regression type tests, then be warned that the test may break due to this shuffle change.

### Bug Fixes
- Fixed a potential issue when the base model's `model.data.data_prefix` config is a list and is about to be overridden with
a dictionary from the training configuration.
- `exp_manager.max_time_per_run` is now respected, the trainers will save and run validation before exiting if we've reached the time limit.
- Fixed crash in PPO when using a separate reward model server (i.e., with `combine_rm_and_critic_server=False`).
- Fixed crash when LR scheduler is not specified

## [0.1.0] - 2023-12-04
### Added
- First open source release<|MERGE_RESOLUTION|>--- conflicted
+++ resolved
@@ -6,12 +6,9 @@
 ## [Next Version]
 
 ### New features and optimizations
-<<<<<<< HEAD
+- Add MoE Support for our reward models.
 - SFT/SteerLM: LoRA can now be enabled on all model layers
-=======
-- Add MoE Support for our reward models.
 
->>>>>>> 67433f8f
 ### Breaking changes
 
 ### Bug Fixes
