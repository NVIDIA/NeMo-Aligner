# Copyright (c) 2024, NVIDIA CORPORATION.  All rights reserved.
#
# Licensed under the Apache License, Version 2.0 (the "License");
# you may not use this file except in compliance with the License.
# You may obtain a copy of the License at
#
#     http://www.apache.org/licenses/LICENSE-2.0
#
# Unless required by applicable law or agreed to in writing, software
# distributed under the License is distributed on an "AS IS" BASIS,
# WITHOUT WARRANTIES OR CONDITIONS OF ANY KIND, either express or implied.
# See the License for the specific language governing permissions and
# limitations under the License.
import json
from functools import partial
from tempfile import TemporaryDirectory

import numpy as np
import pytest
import torch.distributed
from omegaconf import OmegaConf

from nemo.collections.common.tokenizers.huggingface.auto_tokenizer import AutoTokenizer
from nemo_aligner.algorithms.dpo import dpo_custom_collate
from nemo_aligner.data.nlp.builders import (
    build_dataloader,
    build_train_valid_test_dpo_datasets,
    build_train_valid_test_dpo_packed_datasets,
)
from nemo_aligner.data.nlp.scripts.undo_special_tokens import format_conversation
from nemo_aligner.utils import parallel_state


@pytest.fixture
def llama3_tokenizer():
    return AutoTokenizer("meta-llama/Meta-Llama-3-8b")


@pytest.fixture
def str_to_list_tokenizer():
    class StringToListTokenizer:
        eos_id: int = -1

        def text_to_ids(self, text: str) -> list[int]:
            return [int(x) for x in text.split()]

    return StringToListTokenizer()


@pytest.fixture
def make_tmp_jsonl():
    with TemporaryDirectory() as tmp_dir:

        def write_jsonl(jsonl: list[dict], prefix="tmp"):
            jsonl_path = f"{tmp_dir}/{prefix}.jsonl"
            with open(jsonl_path, "w") as f:
                for obj in jsonl:
                    f.write(json.dumps(obj) + "\n")
            return jsonl_path

        yield write_jsonl


@pytest.mark.run_only_on("GPU")
def test_dpo_loader(init_model_parallel, make_tmp_jsonl, llama3_tokenizer):
    init_model_parallel(tensor_model_parallel_size=1, pipeline_model_parallel_size=1)

    tmp_jsonl = make_tmp_jsonl(
        [
            {
                "prompt": f"<extra_id_0>System\n\n<extra_id_1>User\n{'+'.join('1'*i)}={i}?\n<extra_id_1>Assistant\n",
                "chosen_response": f"yes\n<extra_id_1>",
                "rejected_response": f"no\n<extra_id_1>",
            }
            for i in range(1, 100, 10)
        ]
    )
    cfg = OmegaConf.create(
        {
            "model": {
                "data": {
                    "data_prefix": {"train": [tmp_jsonl], "validation": [tmp_jsonl], "test": [tmp_jsonl]},
                    "splits_string": None,
                    "num_workers": 2,
                },
                "seed": 42,
            }
        }
    )
    mbs = 1
    minibs = 2
    gbs = minibs * torch.distributed.get_world_size()

    train_ds, _, _ = build_train_valid_test_dpo_datasets(
        cfg=cfg.model,
        data_prefix=cfg.model.data.data_prefix,
        data_impl="jsonl",
        splits_string=None,
        train_valid_test_num_samples=[-1 * gbs] * 3,
        seq_length=1024,
        seed=cfg.model.seed,
        tokenizer=llama3_tokenizer,
    )

    train_dataloader = build_dataloader(
        cfg=cfg,
        dataset=train_ds,
        consumed_samples=0,
        mbs=mbs,
        gbs=gbs,
        load_gbs=True,
        pad_samples_to_global_batch_size=False,
        collate_fn=lambda x: x,
    )

    distributed_collate_fn = partial(
        dpo_custom_collate,
        eos_id=llama3_tokenizer.eos_id,
        reset_position_ids=False,
        reset_attention_mask=False,
        eod_mask_loss=False,
    )

    num_mini_batches = 0
    for mbatch in train_dataloader:
        mbatch = distributed_collate_fn(mbatch)
        padded_seq_len = mbatch["chosen"].shape[1]
        for in_name, in_tensor in mbatch.items():
            assert in_tensor.shape[0] == minibs, f"Expected {in_name}.shape={in_tensor.shape} first dim to be {minibs}"

        assert mbatch["chosen"].shape == (minibs, padded_seq_len)
        assert mbatch["rejected"].shape == (minibs, padded_seq_len)
        assert mbatch["chosen_length"].shape == (minibs,)
        assert mbatch["rejected_length"].shape == (minibs,)
        assert mbatch["chosen_labels"].shape == (minibs, padded_seq_len)
        assert mbatch["rejected_labels"].shape == (minibs, padded_seq_len)
        assert mbatch["attention_mask"].shape == (minibs, 1, padded_seq_len, padded_seq_len)
        assert mbatch["position_ids"].shape == (minibs, padded_seq_len)
        assert mbatch["chosen_rewards"].shape == (minibs,)
        assert mbatch["rejected_rewards"].shape == (minibs,)
        num_mini_batches += 1
    assert num_mini_batches == 2


@pytest.mark.run_only_on("GPU")
def test_dpo_dataset_conversion():
    prompt_str = """<extra_id_0>System\n\n<extra_id_1>User\nDoes GPT-4 use RNN or Transformer models, and which one is better for this type of project?\n<extra_id_1>Assistant\nGPT-4 uses a transformer architecture, not a recurrent neural network. Both models are commonly used for natural language processing tasks, and both have advantages and disadvantages, so it depends on the specific application of the model.\n<extra_id_1>User\nCould you explain in detail both the advantages and disadvantages from different perspectives?\n<extra_id_1>Assistant\nYes, here are a few different perspectives on the pros and cons of RNN and transformer models:\n \n\n The RNN model has better sequential memory and can better model sequences of data, whereas the transformer model has better parallel computation and can better model large input datasets. This makes RNNs better for applications like speech recognition and machine translation, where the input is a sequence of sounds or words, and transformers better for applications like natural language processing and text classification, where the input is a large collection of documents or social media posts.\n \n\n RNNs are more straightforward and easier to understand and debug, whereas transformers are more flexible and can be used for more diverse applications. This makes RNNs better for teaching and research, and transformers better for actual applications in industry and the real world.\n \n\n RNNs are more efficient and faster to run, whereas transformers are more accurate and produce better results. This makes RNNs better for fast prototyping and testing, and transformers better for actual deployment in production applications.\n<extra_id_1>User\ncould you add more in a table\n<extra_id_1>Assistant\n"""

    expected_oai_messages = [
        {"role": "system", "content": ""},
        {
            "role": "user",
            "content": "Does GPT-4 use RNN or Transformer models, and which one is better for this type of project?",
        },
        {
            "role": "assistant",
            "content": "GPT-4 uses a transformer architecture, not a recurrent neural network. Both models are commonly used for natural language processing tasks, and both have advantages and disadvantages, so it depends on the specific application of the model.",
        },
        {
            "role": "user",
            "content": "Could you explain in detail both the advantages and disadvantages from different perspectives?",
        },
        {
            "role": "assistant",
            "content": """Yes, here are a few different perspectives on the pros and cons of RNN and transformer models:\n \n\n The RNN model has better sequential memory and can better model sequences of data, whereas the transformer model has better parallel computation and can better model large input datasets. This makes RNNs better for applications like speech recognition and machine translation, where the input is a sequence of sounds or words, and transformers better for applications like natural language processing and text classification, where the input is a large collection of documents or social media posts.\n \n\n RNNs are more straightforward and easier to understand and debug, whereas transformers are more flexible and can be used for more diverse applications. This makes RNNs better for teaching and research, and transformers better for actual applications in industry and the real world.\n \n\n RNNs are more efficient and faster to run, whereas transformers are more accurate and produce better results. This makes RNNs better for fast prototyping and testing, and transformers better for actual deployment in production applications.""",
        },
        {"role": "user", "content": "could you add more in a table"},
        {"role": "assistant", "content": ""},
    ]

    oai_messages_prompt = format_conversation(prompt_str)
    assert expected_oai_messages == oai_messages_prompt

    # (@adithyare) bonus test! convert oai style messages back into a string using Jinja
    # Attempt to import jinja2 via importorskip
    jinja2 = pytest.importorskip("jinja2", reason="jinja2 library is not installed")

    # Now it's safe to use jinja2
    from jinja2 import Template

    def remove_trailing(s, t):
        if s.endswith(t):
            s = s[: -len(t)]
        return s

    jinja_template = """{% for message in conversation %}{%- if message.role == "system" -%}<extra_id_0>System\n{{ message.content }}\n{% elif message.role == "user" -%}<extra_id_1>User\n{{ message.content }}\n{% elif message.role == "assistant" -%}<extra_id_1>Assistant\n{{ message.content }}\n{% endif %}{% endfor %}"""
    jinja_template = Template(jinja_template)
    prompt_str_jinja_rendered = jinja_template.render(conversation=oai_messages_prompt)
    prompt_str_jinja_rendered = remove_trailing(
        prompt_str_jinja_rendered, "\n"
    )  # (@adithyare) jinja will add the ending of message token which we should remove to make a prompt.
    assert prompt_str == prompt_str_jinja_rendered


@pytest.mark.run_only_on("GPU")
def test_dpo_loader_original(init_model_parallel, make_tmp_jsonl, llama3_tokenizer):
    init_model_parallel(tensor_model_parallel_size=1, pipeline_model_parallel_size=1)

    tmp_jsonl = make_tmp_jsonl(
        [
            {
                "prompt": f"<extra_id_0>System\n\n<extra_id_1>User\n{'+'.join('1'*i)}={i}?\n<extra_id_1>Assistant\n",
                "chosen_response": f"yes\n<extra_id_1>",
                "rejected_response": f"no\n<extra_id_1>",
            }
            for i in range(1, 100, 10)
        ]
    )
    cfg = OmegaConf.create(
        {
            "model": {
                "data": {
                    "data_prefix": {"train": [tmp_jsonl], "validation": [tmp_jsonl], "test": [tmp_jsonl]},
                    "splits_string": None,
                    "num_workers": 2,
                },
                "seed": 42,
            }
        }
    )
    mbs = 1
    minibs = 2
    gbs = minibs * torch.distributed.get_world_size()

    train_ds, _, _ = build_train_valid_test_dpo_datasets(
        cfg=cfg.model,
        data_prefix=cfg.model.data.data_prefix,
        data_impl="jsonl",
        splits_string=None,
        train_valid_test_num_samples=[-1 * gbs] * 3,
        seq_length=1024,
        seed=cfg.model.seed,
        tokenizer=llama3_tokenizer,
    )

    train_dataloader = build_dataloader(
        cfg=cfg,
        dataset=train_ds,
        consumed_samples=0,
        mbs=mbs,
        gbs=gbs,
        load_gbs=True,
        pad_samples_to_global_batch_size=False,
        collate_fn=lambda x: x,
    )

    distributed_collate_fn = partial(
        dpo_custom_collate,
        eos_id=llama3_tokenizer.eos_id,
        reset_position_ids=False,
        reset_attention_mask=False,
        eod_mask_loss=False,
    )

    num_mini_batches = 0
    for mbatch in train_dataloader:
        mbatch = distributed_collate_fn(mbatch)
        padded_seq_len = mbatch["chosen"].shape[1]
        for in_name, in_tensor in mbatch.items():
            assert in_tensor.shape[0] == minibs, f"Expected {in_name}.shape={in_tensor.shape} first dim to be {minibs}"

        assert mbatch["chosen"].shape == (minibs, padded_seq_len)
        assert mbatch["rejected"].shape == (minibs, padded_seq_len)
        assert mbatch["chosen_length"].shape == (minibs,)
        assert mbatch["rejected_length"].shape == (minibs,)
        assert mbatch["chosen_labels"].shape == (minibs, padded_seq_len)
        assert mbatch["rejected_labels"].shape == (minibs, padded_seq_len)
        assert mbatch["attention_mask"].shape == (minibs, 1, padded_seq_len, padded_seq_len)
        assert mbatch["position_ids"].shape == (minibs, padded_seq_len)
        assert mbatch["chosen_rewards"].shape == (minibs,)
        assert mbatch["rejected_rewards"].shape == (minibs,)
        num_mini_batches += 1
    assert num_mini_batches == 2


@pytest.mark.run_only_on("GPU")
def test_dpo_loader_pad_to_multiple(init_model_parallel, make_tmp_jsonl, str_to_list_tokenizer):
    init_model_parallel(tensor_model_parallel_size=1, pipeline_model_parallel_size=1)

    tmp_jsonl = make_tmp_jsonl(
        [
            {
                "prompt": f"{' '.join(str(x) for x in range(i))} ",
                "chosen_response": f"{i * 10}",
                "rejected_response": f"{i * 100}",
            }
            for i in range(1, 100, 10)
        ]
    )
    cfg = OmegaConf.create(
        {
            "model": {
                "data": {
                    "data_prefix": {"train": [tmp_jsonl], "validation": [tmp_jsonl], "test": [tmp_jsonl]},
                    "splits_string": None,
                    "num_workers": 2,
                },
                "seed": 42,
            }
        }
    )
    mbs = 1
    minibs = 2
    gbs = minibs * torch.distributed.get_world_size()
    expected_seq_len_multiple = 29  # pick a prime to make sure

    train_ds, _, _ = build_train_valid_test_dpo_datasets(
        cfg=cfg.model,
        data_prefix=cfg.model.data.data_prefix,
        data_impl="jsonl",
        splits_string=None,
        train_valid_test_num_samples=[-1 * gbs] * 3,
        seq_length=1024,
        seed=cfg.model.seed,
        tokenizer=str_to_list_tokenizer,
    )

    train_dataloader = build_dataloader(
        cfg=cfg,
        dataset=train_ds,
        consumed_samples=0,
        mbs=mbs,
        gbs=gbs,
        load_gbs=True,
        pad_samples_to_global_batch_size=False,
        collate_fn=lambda x: x,
    )

    distributed_collate_fn = partial(
        dpo_custom_collate,
        eos_id=str_to_list_tokenizer.eos_id,
        reset_position_ids=False,
        reset_attention_mask=False,
        eod_mask_loss=False,
        pad_length_to_multiple_of=expected_seq_len_multiple,
    )

    num_mini_batches = 0
    for mbatch in train_dataloader:
        chosen_lengths = [len(x["chosen"]) for x in mbatch]
        rejected_lengths = [len(x["rejected"]) for x in mbatch]
        assert chosen_lengths == rejected_lengths

        assert len(set(chosen_lengths)) == len(
            chosen_lengths
        ), f"Lengths should be unique in this test: {chosen_lengths=}"

        mbatch = distributed_collate_fn(mbatch)
        assert mbatch["chosen"].shape[1] % expected_seq_len_multiple == 0
        assert mbatch["rejected"].shape[1] % expected_seq_len_multiple == 0
        assert mbatch["chosen_labels"].shape[1] % expected_seq_len_multiple == 0
        assert mbatch["rejected_labels"].shape[1] % expected_seq_len_multiple == 0
        assert mbatch["attention_mask"].shape[2] % expected_seq_len_multiple == 0
        assert mbatch["attention_mask"].shape[3] % expected_seq_len_multiple == 0
        assert mbatch["position_ids"].shape[1] % expected_seq_len_multiple == 0

        # Check that all ranks have the same length
        max_chosen_seq_length = torch.tensor(mbatch["chosen"].shape[1], device="cuda")
        torch.distributed.all_reduce(
            max_chosen_seq_length, op=torch.distributed.ReduceOp.MAX, group=parallel_state.get_data_parallel_group()
        )
        assert mbatch["chosen"].shape[1] == max_chosen_seq_length.item()

        num_mini_batches += 1

    assert num_mini_batches == 2


@pytest.mark.run_only_on("GPU")
def test_packed_dpo_loader(init_model_parallel, make_tmp_jsonl, llama3_tokenizer):
    init_model_parallel(tensor_model_parallel_size=1, pipeline_model_parallel_size=1)

<<<<<<< HEAD
    np_data = np.array([
        {
            "input_ids": np.ones(15),
            "labels": np.concatenate((-100 * np.ones(7), np.ones(8))),
            "reward": np.ones(4),
            "lengths": [5, 3, 4, 3],
            "seq_boundaries": [0, 5, 8, 12, 15],
        },
    ] * 50)
=======
    np_data = np.array(
        [
            {
                "input_ids": np.ones(15),
                "labels": np.concatenate((-100 * np.ones(7), np.ones(8))),
                "reward": np.ones(4),
                "lengths": [5, 3, 4, 3],
                "seq_boundaries": [0, 5, 8, 12, 15],
            },
        ]
        * 8
    )
>>>>>>> d6a2981d

    tmp_dir = TemporaryDirectory()
    data_path = f"{tmp_dir.name}/data.npy"
    np.save(data_path, np_data)

    cfg = OmegaConf.create(
        {
            "model": {
                "data": {
                    "data_prefix": {"train": [data_path], "validation": [data_path], "test": [data_path]},
                    "splits_string": None,
                    "num_workers": 2,
                },
                "seed": 42,
            }
        }
    )
    mbs = 1
    minibs = 2
    gbs = minibs * torch.distributed.get_world_size()

    train_ds, _, _ = build_train_valid_test_dpo_packed_datasets(
        cfg=cfg.model,
        data_prefix=cfg.model.data.data_prefix,
        data_impl="packed_jsonl",
        splits_string=None,
        train_valid_test_num_samples=[-1 * gbs] * 3,
        seq_length=1024,
        seed=cfg.model.seed,
        tokenizer=llama3_tokenizer,
    )

    train_dataloader = build_dataloader(
        cfg=cfg,
        dataset=train_ds,
        consumed_samples=0,
        mbs=mbs,
        gbs=gbs,
        load_gbs=True,
        pad_samples_to_global_batch_size=False,
        collate_fn=lambda x: x,
    )

    distributed_collate_fn = partial(train_ds.global_collate_fn, eos_id=llama3_tokenizer.eos_id,)

    num_mini_batches = 0
    for mbatch in train_dataloader:
        mbatch = distributed_collate_fn(mbatch)
        padded_seq_len = mbatch["input_ids"].shape[1]
        for in_name, in_tensor in mbatch.items():
            assert in_tensor.shape[0] == minibs, f"Expected {in_name}.shape={in_tensor.shape} first dim to be {minibs}"

        assert mbatch["input_ids"].shape == (minibs, padded_seq_len)
        assert mbatch["labels"].shape == (minibs, padded_seq_len)
        assert mbatch["lengths"].shape == (minibs, len(np_data[0]["lengths"]))
        assert mbatch["rewards"].shape == (minibs, len(np_data[0]["lengths"]))
        ### last cu_seqlen set to max_length, the we add one padding element which gets removed during training
        assert torch.equal(mbatch["cu_seqlens"][0], torch.tensor([0, 4, 6, 9, 16, -1]))
        assert mbatch["cu_seqlens_argmin"][0] == torch.tensor([5])
        ### this will end up being the final example because it's padded
        ### should be fine because final padding tokens are not included in the loss
        assert mbatch["max_seqlen"][0] == torch.tensor([7])

        num_mini_batches += 1

    assert num_mini_batches == 2

    tmp_dir.cleanup()


@pytest.mark.run_only_on("GPU")
def test_packed_dpo_loader_pad_to_multiple(init_model_parallel, make_tmp_jsonl, str_to_list_tokenizer):
    init_model_parallel(tensor_model_parallel_size=1, pipeline_model_parallel_size=1)

<<<<<<< HEAD
    np_data = np.array([
        {
            "input_ids": np.ones(15),
            "labels": np.concatenate((-100 * np.ones(7), np.ones(8))),
            "reward": np.ones(8),
            "lengths": [5, 3, 4, 3],
            "seq_boundaries": [0, 5, 8, 12, 15],
        },
    ] * 50)
=======
    np_data = np.array(
        [
            {
                "input_ids": np.ones(15),
                "labels": np.concatenate((-100 * np.ones(7), np.ones(8))),
                "reward": np.ones(8),
                "lengths": [5, 3, 4, 3],
                "seq_boundaries": [0, 5, 8, 12, 15],
            },
        ]
        * 8
    )
>>>>>>> d6a2981d

    tmp_dir = TemporaryDirectory()
    data_path = f"{tmp_dir.name}/data.npy"
    np.save(data_path, np_data)

    cfg = OmegaConf.create(
        {
            "model": {
                "data": {
                    "data_prefix": {"train": [data_path], "validation": [data_path], "test": [data_path]},
                    "splits_string": None,
                    "num_workers": 2,
                },
                "seed": 42,
            }
        }
    )
    mbs = 1
    minibs = 2
    gbs = minibs * torch.distributed.get_world_size()
    expected_seq_len_multiple = 29  # pick a prime to make sure

    train_ds, _, _ = train_ds, _, _ = build_train_valid_test_dpo_packed_datasets(
        cfg=cfg.model,
        data_prefix=cfg.model.data.data_prefix,
        data_impl="packed_jsonl",
        splits_string=None,
        train_valid_test_num_samples=[-1 * gbs] * 3,
        seq_length=1024,
        seed=cfg.model.seed,
        tokenizer=str_to_list_tokenizer,
    )

    train_dataloader = build_dataloader(
        cfg=cfg,
        dataset=train_ds,
        consumed_samples=0,
        mbs=mbs,
        gbs=gbs,
        load_gbs=True,
        pad_samples_to_global_batch_size=False,
        collate_fn=lambda x: x,
    )

    distributed_collate_fn = partial(
        train_ds.global_collate_fn,
        eos_id=str_to_list_tokenizer.eos_id,
        reset_position_ids=False,
        reset_attention_mask=False,
        eod_mask_loss=False,
        pad_length_to_multiple_of=expected_seq_len_multiple,
    )

    num_mini_batches = 0
    for mbatch in train_dataloader:

        mbatch = distributed_collate_fn(mbatch)
        for k in ["input_ids", "labels", "position_ids"]:
            assert mbatch[k].shape[1] % expected_seq_len_multiple == 0

        # Check that all ranks have the same length
        max_chosen_seq_length = torch.tensor(mbatch["input_ids"].shape[1], device="cuda")
        torch.distributed.all_reduce(
            max_chosen_seq_length, op=torch.distributed.ReduceOp.MAX, group=parallel_state.get_data_parallel_group()
        )
        assert mbatch["input_ids"].shape[1] == max_chosen_seq_length.item()

        num_mini_batches += 1

    assert num_mini_batches == 2

    tmp_dir.cleanup()<|MERGE_RESOLUTION|>--- conflicted
+++ resolved
@@ -370,17 +370,6 @@
 def test_packed_dpo_loader(init_model_parallel, make_tmp_jsonl, llama3_tokenizer):
     init_model_parallel(tensor_model_parallel_size=1, pipeline_model_parallel_size=1)
 
-<<<<<<< HEAD
-    np_data = np.array([
-        {
-            "input_ids": np.ones(15),
-            "labels": np.concatenate((-100 * np.ones(7), np.ones(8))),
-            "reward": np.ones(4),
-            "lengths": [5, 3, 4, 3],
-            "seq_boundaries": [0, 5, 8, 12, 15],
-        },
-    ] * 50)
-=======
     np_data = np.array(
         [
             {
@@ -391,9 +380,8 @@
                 "seq_boundaries": [0, 5, 8, 12, 15],
             },
         ]
-        * 8
-    )
->>>>>>> d6a2981d
+        * 50
+    )
 
     tmp_dir = TemporaryDirectory()
     data_path = f"{tmp_dir.name}/data.npy"
@@ -468,17 +456,6 @@
 def test_packed_dpo_loader_pad_to_multiple(init_model_parallel, make_tmp_jsonl, str_to_list_tokenizer):
     init_model_parallel(tensor_model_parallel_size=1, pipeline_model_parallel_size=1)
 
-<<<<<<< HEAD
-    np_data = np.array([
-        {
-            "input_ids": np.ones(15),
-            "labels": np.concatenate((-100 * np.ones(7), np.ones(8))),
-            "reward": np.ones(8),
-            "lengths": [5, 3, 4, 3],
-            "seq_boundaries": [0, 5, 8, 12, 15],
-        },
-    ] * 50)
-=======
     np_data = np.array(
         [
             {
@@ -489,9 +466,8 @@
                 "seq_boundaries": [0, 5, 8, 12, 15],
             },
         ]
-        * 8
-    )
->>>>>>> d6a2981d
+        * 50
+    )
 
     tmp_dir = TemporaryDirectory()
     data_path = f"{tmp_dir.name}/data.npy"
