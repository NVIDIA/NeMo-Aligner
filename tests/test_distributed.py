--- conflicted
+++ resolved
@@ -50,7 +50,6 @@
     return calculate_entropy(full_log_probs)
 
 
-<<<<<<< HEAD
 ### the functions below are copied & slightly modified (removing self.)
 ### from  (https://github.com/NVIDIA/NeMo-Aligner/blob/8927528c20f0a16254e72fceeea0adf842e34c94/nemo_aligner/models/nlp/gpt/megatron_gpt_knowledge_distillation.py#L182)
 def naive_topk_loss_function(
@@ -110,9 +109,7 @@
     return loss
 
 
-=======
 @pytest.mark.skip(reason="Tests currently hang and causes long delays")
->>>>>>> b1a01400
 class TestDistributedFunctions:
     def _init_distributed(self, local_rank, main_address, main_port, nprocs):
         if torch.distributed.is_available() and not torch.distributed.is_initialized():
