# Copyright (c) 2023, NVIDIA CORPORATION.  All rights reserved.
#
# Licensed under the Apache License, Version 2.0 (the "License");
# you may not use this file except in compliance with the License.
# You may obtain a copy of the License at
#
#     http://www.apache.org/licenses/LICENSE-2.0
#
# Unless required by applicable law or agreed to in writing, software
# distributed under the License is distributed on an "AS IS" BASIS,
# WITHOUT WARRANTIES OR CONDITIONS OF ANY KIND, either express or implied.
# See the License for the specific language governing permissions and
# limitations under the License.

import megatron.core.parallel_state as mcore_parallel_state
import numpy as np
import pytest
import torch
import torch.distributed
from megatron.core import tensor_parallel

from nemo_aligner.utils import parallel_state
from nemo_aligner.utils.distributed import (
    _TopKLogitsCrossEntropy,
    broadcast_tensor_within_pp,
    calculate_distributed_entropy,
    from_parallel_logits_to_logprobs,
    masked_global_mean_var,
)
from nemo_aligner.utils.ppo_utils import calculate_entropy

"""A file to test the core distributed function calls in RLHF"""


def slow_from_parallel_logits_to_logprobs(parallel_logits, tokens):
    """a slow but very safe way of computing logits -> logprobs. Uses a lot of memory but good for testing"""
    # Gather logits across all TP ranks for testing
    logits = tensor_parallel.gather_from_tensor_model_parallel_region(parallel_logits)

    # Convert from logits to log-probs.
    full_log_probs = torch.nn.functional.log_softmax(logits, dim=2)

    full_log_probs = full_log_probs[:, :-1, :].contiguous()
    indices = tokens[:, 1:].unsqueeze(-1)
    log_probs = torch.gather(input=full_log_probs, dim=2, index=indices).squeeze(dim=-1).contiguous()
    return log_probs


def calculate_entropy_full(logits):
    # Convert from logits to log-probs.
    full_log_probs = torch.nn.functional.log_softmax(logits, dim=2)

    full_log_probs = full_log_probs[:, :-1, :].contiguous()
    return calculate_entropy(full_log_probs)


<<<<<<< HEAD
### the functions below are copied & slightly modified (removing self.)
### from  (https://github.com/NVIDIA/NeMo-Aligner/blob/8927528c20f0a16254e72fceeea0adf842e34c94/nemo_aligner/models/nlp/gpt/megatron_gpt_knowledge_distillation.py#L182)
def naive_topk_loss_function(
    output_tensor,
    target_topk_logits,
    target_topk_token_ids,
    target_log_sum_exp_logits,
    loss_mask,
    labels,
    kd_loss_weight=1,
    sft_loss_weight=0,
    kd_loss="fwd_kl",
    cross_tokenizer=False,
):
    def loss_func(
        logits, target_logits, mask, kd_loss="fwd_kl", logits_scale=1.0, target_logits_scale=1.0,
    ):

        logprobs = torch.nn.functional.log_softmax(logits_scale * logits, dim=-1)
        target_logprobs = torch.nn.functional.log_softmax(target_logits_scale * target_logits, dim=-1)

        if kd_loss == "fwd_kl":
            loss = torch.sum(target_logprobs.exp() * (target_logprobs - logprobs), dim=-1)
        elif kd_loss == "bwd_kl":
            loss = torch.sum(logprobs.exp() * (logprobs - target_logprobs), dim=-1)
        else:
            raise ValueError(f"kd_loss {kd_loss} is not supported.")
        return torch.sum(loss * mask) / torch.sum(mask).clamp(min=1.0)

    output_tensor_max = torch.max(output_tensor, dim=-1)[0]
    torch.distributed.all_reduce(
        output_tensor_max, op=torch.distributed.ReduceOp.MAX, group=parallel_state.get_tensor_model_parallel_group()
    )
    output_tensor = output_tensor - output_tensor_max.unsqueeze(dim=-1).detach()
    output_tensor = tensor_parallel.gather_from_tensor_model_parallel_region(output_tensor)

    if cross_tokenizer:
        topk_logits, _ = torch.topk(output_tensor, target_topk_token_ids.shape[-1])
    else:
        # compute the knowledge distillation loss against the ground-truth logits
        topk_logits = torch.gather(output_tensor, dim=-1, index=target_topk_token_ids)

    target_topk_logits_in_loss = target_topk_logits

    kd_loss = loss_func(topk_logits, target_topk_logits_in_loss, mask=loss_mask, kd_loss=kd_loss)

    # compute the sft loss against the ground-truth labels
    sft_loss = torch.zeros_like(kd_loss)
    if sft_loss_weight != 0:
        target_label_logits = torch.gather(output_tensor, dim=-1, index=labels.unsqueeze(-1)).squeeze(-1)
        log_sum_exp_logits = torch.logsumexp(output_tensor, dim=-1)
        target_label_logprobs = target_label_logits - log_sum_exp_logits
        sft_loss = -torch.sum(target_label_logprobs * loss_mask) / torch.sum(loss_mask).clamp(min=1.0)

    loss = kd_loss_weight * kd_loss + sft_loss_weight * sft_loss

    return loss


@pytest.mark.skip(reason="Tests currently hang and causes long delays")
class TestDistributedFunctions:
    def _init_distributed(self, local_rank, main_address, main_port, nprocs):
        if torch.distributed.is_available() and not torch.distributed.is_initialized():
            torch.distributed.init_process_group(
                "nccl" if torch.cuda.is_available() else "gloo",
                rank=local_rank,
                world_size=nprocs,
                init_method=f"tcp://{main_address}:{main_port}",
            )

            if torch.cuda.is_available():
                torch.cuda.set_device(local_rank)

    def _run_test(self, func, *args):
        nprocs = torch.cuda.device_count() if torch.cuda.is_available() else 1
        torch.multiprocessing.spawn(func, args=("localhost", 1234, nprocs, *args), nprocs=nprocs, join=True)

    def _test_masked_global_mean_var(self, *args, **kwargs):
        self._init_distributed(*args, **kwargs)
        device = torch.cuda.current_device()

        # global values and mask
        values = [
            torch.randn(4, 8, generator=torch.Generator(device).manual_seed(i), device=device)
            for i in range(torch.distributed.get_world_size())
        ]
        masks = [
            (torch.randn(4, 8, generator=torch.Generator(device).manual_seed(i + 1), device=device) > 0).float()
            for i in range(torch.distributed.get_world_size())
        ]

        values_catted = torch.cat(values)
        masks_catted = torch.cat(masks)

        global_var_pt, global_mean_pt = torch.var_mean(
            values_catted.flatten()[masks_catted.bool().flatten()], correction=0
        )

        rank = torch.distributed.get_rank()
=======
@pytest.mark.run_only_on("GPU")
def test_distributed_masked_global_mean_var(init_model_parallel):
    init_model_parallel(tensor_model_parallel_size=1, pipeline_model_parallel_size=1)
    device = torch.cuda.current_device()

    # global values and mask
    values = [
        torch.randn(4, 8, generator=torch.Generator(device).manual_seed(i), device=device)
        for i in range(torch.distributed.get_world_size())
    ]
    masks = [
        (torch.randn(4, 8, generator=torch.Generator(device).manual_seed(i + 1), device=device) > 0).float()
        for i in range(torch.distributed.get_world_size())
    ]

    values_catted = torch.cat(values)
    masks_catted = torch.cat(masks)

    global_var_pt, global_mean_pt = torch.var_mean(
        values_catted.flatten()[masks_catted.bool().flatten()], correction=0
    )
>>>>>>> 35e5bd77

    rank = torch.distributed.get_rank()

    values = values[rank]
    mask = masks[rank]
    global_mean, global_var = masked_global_mean_var(values, mask, None)

    torch.testing.assert_close(
        global_mean_pt, global_mean, msg=f"expected global mean {global_mean_pt} but got {global_mean}"
    )
    torch.testing.assert_close(
        global_var_pt, global_var, msg=f"expected global var {global_var_pt} but we got {global_var}"
    )


@pytest.mark.run_only_on("GPU")
@pytest.mark.parametrize(
    "batch_size,seed,dtype,atol,rtol,higher_stability",
    [
        (1, 9999, torch.float32, 1e-08, 1e-05, False),
        (4, 100, torch.float32, 1e-08, 1e-05, False),
        (8, 1234, torch.float32, 1e-08, 1e-05, False),
        (1, 9999, torch.float32, 1e-08, 1e-05, True),
        (4, 100, torch.float32, 1e-08, 1e-05, True),
        (8, 1234, torch.float32, 1e-08, 1e-05, True),
        (1, 746, torch.bfloat16, 0.005, 0.01, False),
        (4, 334, torch.bfloat16, 0.005, 0.01, False),
        (8, 123456, torch.bfloat16, 0.005, 0.01, False),
        (1, 746, torch.bfloat16, 0.005, 0.01, True),
        (4, 334, torch.bfloat16, 0.005, 0.01, True),
        (8, 123456, torch.bfloat16, 0.005, 0.01, True),
    ],
)
def test_distributed_log_probs(init_model_parallel, batch_size, seed, dtype, atol, rtol, higher_stability):
    """This function is used to test our custom log prob function, we compare it against
        the more memory intensive naive implementation in the fwd and bwd pass
    """
    init_model_parallel(tensor_model_parallel_size=torch.cuda.device_count())
    device = torch.cuda.current_device()

    world_size = torch.distributed.get_world_size()
    rank = torch.distributed.get_rank()
    B, S, V_total = batch_size, 2048, 512 * world_size

    assert parallel_state.get_tensor_model_parallel_world_size() == world_size

    generator = torch.Generator(device).manual_seed((seed * 10) + rank)

    # pretend this is a col parallel output, B x S x V//TP
    fake_output = torch.randn(
        B,
        S,
        V_total // parallel_state.get_tensor_model_parallel_world_size(),
        device=device,
        requires_grad=True,
        generator=generator,
        dtype=dtype,
    )

    # target across TP must be the same
    generator = torch.Generator(device).manual_seed(seed)
    target = torch.randint(0, V_total, size=(B, S), device=device, generator=generator)

    with torch.no_grad():
        log_probs_fast = from_parallel_logits_to_logprobs(fake_output, target, higher_stability=higher_stability)
        log_probs_slow = slow_from_parallel_logits_to_logprobs(fake_output, target)

        log_probs_slow_inf_only = from_parallel_logits_to_logprobs(
            fake_output, target, inference_only=True, higher_stability=higher_stability
        )

        torch.testing.assert_close(
            log_probs_fast,
            log_probs_slow,
            atol=atol,
            rtol=rtol,
            msg="forward pass between fast, slow and log prob calculation is not the same!",
        )
        torch.testing.assert_close(
            log_probs_slow_inf_only,
            log_probs_fast,
            atol=atol,
            rtol=rtol,
            msg="forward pass between fast, slow and log prob calculation is not the same!",
        )

    slow_from_parallel_logits_to_logprobs(fake_output, target).sum().backward()

    fake_output_grad_slow = fake_output.grad.detach().clone()

<<<<<<< HEAD
    def _test_topk_logits(
        self,
        local_rank,
        main_address,
        main_port,
        nprocs,
        K,
        batch_size,
        seq_len,
        partition_vocab_size,
        sft_loss_weight,
        kd_loss_weight,
        bwd_kl,
        cross_tokenizer,
    ):

        self._init_distributed(local_rank, main_address, main_port, nprocs)
        world_size = torch.distributed.get_world_size()
        parallel_state.initialize_model_parallel(tensor_model_parallel_size=world_size)
        rank = torch.distributed.get_rank()

        torch.manual_seed(0)

        true_logits = (
            torch.randint(low=0, high=100, size=(batch_size, seq_len, partition_vocab_size * world_size)) / 5
        ).to(torch.cuda.current_device())
        target_logits, target_token_ids = torch.topk(true_logits, K)
        target_log_sum_exp_logits = true_logits.exp().sum(-1).log()
        loss_mask = torch.ones(target_logits.size()[:-1]).to(torch.cuda.current_device())
        labels = torch.randint(low=0, high=partition_vocab_size * world_size, size=(batch_size, seq_len)).to(
            torch.cuda.current_device()
        )

        torch.manual_seed(torch.cuda.current_device() + 10)
        vocab_parallel_logits = torch.autograd.Variable(
            (torch.randint(low=0, high=100, size=(batch_size, seq_len, partition_vocab_size)) / 5).to(
                torch.cuda.current_device()
            ),
            requires_grad=True,
        )

        ## test loss function
        # test forward
        ctx = torch.autograd.function.FunctionCtx()

        naive_loss = naive_topk_loss_function(
            vocab_parallel_logits,
            target_logits,
            target_token_ids,
            target_log_sum_exp_logits,
            loss_mask,
            labels,
            kd_loss_weight,
            sft_loss_weight,
            "bwd_kl" if bwd_kl else "fwd_kl",
            cross_tokenizer,
        )

        efficient_loss, kd, sft = _TopKLogitsCrossEntropy.forward(
            ctx,
            vocab_parallel_logits,
            target_logits,
            target_token_ids,
            labels,
            kd_loss_weight,
            sft_loss_weight,
            bwd_kl,
            cross_tokenizer,
        )

        ## sum p(x)logp(x) - p(x) logq(x)
        efficient_loss = torch.mean(efficient_loss)

        torch.testing.assert_close(naive_loss, efficient_loss)

        ctx.saved_tensors = (
            ctx.to_save
        )  ## WAR for "AttributeError: 'FunctionCtx' object has no attribute 'saved_tensors'"

        # test backward
        naive_loss.backward()
        naive_grad = vocab_parallel_logits.grad
        new_grad = _TopKLogitsCrossEntropy.backward(
            ctx, 1.0 / (batch_size * seq_len) * torch.ones(batch_size, seq_len).to(torch.cuda.current_device())
        )[0]

        torch.testing.assert_close(naive_grad, new_grad)

    def _test_distributed_entropy(self, local_rank, main_address, main_port, nprocs, batch_size, seed):
        """Test entropy against just using doing it on a single GPU
        """
        self._init_distributed(local_rank, main_address, main_port, nprocs)
        device = torch.cuda.current_device()
=======
    fake_output.grad = None
    from_parallel_logits_to_logprobs(fake_output, target, higher_stability=higher_stability).sum().backward()
    fake_output_grad_fast = fake_output.grad.detach().clone()
>>>>>>> 35e5bd77

    torch.testing.assert_close(
        fake_output_grad_fast,
        fake_output_grad_slow,
        atol=atol,
        rtol=rtol,
        msg="backward pass between fast and slow log prob calculation is not the same!",
    )


@pytest.mark.run_only_on("GPU")
@pytest.mark.parametrize("batch_size,seed", [(1, 5555), (4, 6666)])
def test_distributed_entropy(init_model_parallel, batch_size, seed):
    """Test entropy against just using doing it on a single GPU
    """
    init_model_parallel(tensor_model_parallel_size=torch.cuda.device_count())
    world_size = torch.distributed.get_world_size()
    assert parallel_state.get_tensor_model_parallel_world_size() == world_size
    device = torch.cuda.current_device()

    rank = torch.distributed.get_rank()

    B, S, V_total = batch_size, 2048, 512 * world_size

    generator = torch.Generator(device).manual_seed(seed)
    full_logits = torch.randn(B, S, V_total, device=device, generator=generator, requires_grad=True)

    fake_parallel_logits = full_logits.chunk(world_size, dim=-1)[rank].detach().clone().requires_grad_()

    with torch.no_grad():
        entropy_distributed = calculate_distributed_entropy(fake_parallel_logits)
        entropy_full = calculate_entropy_full(full_logits)

        torch.testing.assert_close(
            entropy_distributed, entropy_full, msg="entropy between distributed and full path are different!"
        )

    calculate_entropy_full(full_logits).sum().backward()
    grad_full_slice = full_logits.grad.chunk(world_size, dim=-1)[rank]

    full_logits.grad = None

    calculate_distributed_entropy(fake_parallel_logits).sum().backward()
    grad_distributed = fake_parallel_logits.grad

    torch.testing.assert_close(
        grad_full_slice, grad_distributed, msg="grad of entropy between distributed and full path are different!"
    )

    @pytest.mark.run_only_on("GPU")
    @pytest.mark.parametrize(
        "K,batch_size,seq_len,partition_vocab_size,sft_loss_weight,kd_loss_weight,bwd_kl,cross_tokenizer",
        [
            (3, 4, 8, 16, 0.5, 0.5, False, False),
            (3, 2, 8, 16, 0, 1.0, False, False),
            (3, 2, 8, 32, 1.0, 0, False, False),
            (3, 4, 8, 16, 0.5, 0.5, True, False),
            (3, 2, 8, 16, 0, 1.0, True, False),
            (3, 4, 8, 16, 0.5, 0.5, False, True),
        ],
    )
    def test_topk_logits(
        self, K, batch_size, seq_len, partition_vocab_size, sft_loss_weight, kd_loss_weight, bwd_kl, cross_tokenizer,
    ):
        self._run_test(
            self._test_topk_logits,
            K,
            batch_size,
            seq_len,
            partition_vocab_size,
            sft_loss_weight,
            kd_loss_weight,
            bwd_kl,
            cross_tokenizer,
        )


@pytest.mark.run_only_on("GPU")
@pytest.mark.parametrize(
    "tp_size, pp_size, from_last, shape, dtype, override_dtype",
    [
        (1, 2, True, (2,), torch.float32, False),
        (1, 2, False, (2, 3), torch.bfloat16, True),
        (1, 2, True, (2, 3, 4), torch.float16, False),
        (1, 2, False, (2,), torch.int32, True),
    ],
)
def test_broadcast_within_pp(init_model_parallel, tp_size, pp_size, from_last, shape, dtype, override_dtype):
    init_model_parallel(tensor_model_parallel_size=tp_size, pipeline_model_parallel_size=pp_size)
    num_el = np.product(shape)
    expected = torch.arange(num_el, dtype=dtype).reshape(shape)

    tensor = None
    if (
        from_last
        and mcore_parallel_state.get_pipeline_model_parallel_rank()
        == mcore_parallel_state.get_pipeline_model_parallel_last_rank()
    ):
        tensor = expected
    elif (
        not from_last
        and mcore_parallel_state.get_pipeline_model_parallel_rank()
        == mcore_parallel_state.get_pipeline_model_parallel_first_rank()
    ):
        tensor = expected

    if override_dtype:
        # For posterity, this was default behavior when type wasn't set
        out_tensor = broadcast_tensor_within_pp(tensor, from_last=from_last, dtype=torch.float32)
        assert out_tensor.dtype == torch.float32
        torch.testing.assert_close(out_tensor.to("cpu"), expected.to("cpu").type(torch.float32))
    else:
        out_tensor = broadcast_tensor_within_pp(tensor, from_last=from_last)
        assert out_tensor.dtype == dtype
        torch.testing.assert_close(out_tensor.to("cpu"), expected.to("cpu"))<|MERGE_RESOLUTION|>--- conflicted
+++ resolved
@@ -54,7 +54,6 @@
     return calculate_entropy(full_log_probs)
 
 
-<<<<<<< HEAD
 ### the functions below are copied & slightly modified (removing self.)
 ### from  (https://github.com/NVIDIA/NeMo-Aligner/blob/8927528c20f0a16254e72fceeea0adf842e34c94/nemo_aligner/models/nlp/gpt/megatron_gpt_knowledge_distillation.py#L182)
 def naive_topk_loss_function(
@@ -114,47 +113,6 @@
     return loss
 
 
-@pytest.mark.skip(reason="Tests currently hang and causes long delays")
-class TestDistributedFunctions:
-    def _init_distributed(self, local_rank, main_address, main_port, nprocs):
-        if torch.distributed.is_available() and not torch.distributed.is_initialized():
-            torch.distributed.init_process_group(
-                "nccl" if torch.cuda.is_available() else "gloo",
-                rank=local_rank,
-                world_size=nprocs,
-                init_method=f"tcp://{main_address}:{main_port}",
-            )
-
-            if torch.cuda.is_available():
-                torch.cuda.set_device(local_rank)
-
-    def _run_test(self, func, *args):
-        nprocs = torch.cuda.device_count() if torch.cuda.is_available() else 1
-        torch.multiprocessing.spawn(func, args=("localhost", 1234, nprocs, *args), nprocs=nprocs, join=True)
-
-    def _test_masked_global_mean_var(self, *args, **kwargs):
-        self._init_distributed(*args, **kwargs)
-        device = torch.cuda.current_device()
-
-        # global values and mask
-        values = [
-            torch.randn(4, 8, generator=torch.Generator(device).manual_seed(i), device=device)
-            for i in range(torch.distributed.get_world_size())
-        ]
-        masks = [
-            (torch.randn(4, 8, generator=torch.Generator(device).manual_seed(i + 1), device=device) > 0).float()
-            for i in range(torch.distributed.get_world_size())
-        ]
-
-        values_catted = torch.cat(values)
-        masks_catted = torch.cat(masks)
-
-        global_var_pt, global_mean_pt = torch.var_mean(
-            values_catted.flatten()[masks_catted.bool().flatten()], correction=0
-        )
-
-        rank = torch.distributed.get_rank()
-=======
 @pytest.mark.run_only_on("GPU")
 def test_distributed_masked_global_mean_var(init_model_parallel):
     init_model_parallel(tensor_model_parallel_size=1, pipeline_model_parallel_size=1)
@@ -176,7 +134,6 @@
     global_var_pt, global_mean_pt = torch.var_mean(
         values_catted.flatten()[masks_catted.bool().flatten()], correction=0
     )
->>>>>>> 35e5bd77
 
     rank = torch.distributed.get_rank()
 
@@ -267,115 +224,6 @@
 
     fake_output_grad_slow = fake_output.grad.detach().clone()
 
-<<<<<<< HEAD
-    def _test_topk_logits(
-        self,
-        local_rank,
-        main_address,
-        main_port,
-        nprocs,
-        K,
-        batch_size,
-        seq_len,
-        partition_vocab_size,
-        sft_loss_weight,
-        kd_loss_weight,
-        bwd_kl,
-        cross_tokenizer,
-    ):
-
-        self._init_distributed(local_rank, main_address, main_port, nprocs)
-        world_size = torch.distributed.get_world_size()
-        parallel_state.initialize_model_parallel(tensor_model_parallel_size=world_size)
-        rank = torch.distributed.get_rank()
-
-        torch.manual_seed(0)
-
-        true_logits = (
-            torch.randint(low=0, high=100, size=(batch_size, seq_len, partition_vocab_size * world_size)) / 5
-        ).to(torch.cuda.current_device())
-        target_logits, target_token_ids = torch.topk(true_logits, K)
-        target_log_sum_exp_logits = true_logits.exp().sum(-1).log()
-        loss_mask = torch.ones(target_logits.size()[:-1]).to(torch.cuda.current_device())
-        labels = torch.randint(low=0, high=partition_vocab_size * world_size, size=(batch_size, seq_len)).to(
-            torch.cuda.current_device()
-        )
-
-        torch.manual_seed(torch.cuda.current_device() + 10)
-        vocab_parallel_logits = torch.autograd.Variable(
-            (torch.randint(low=0, high=100, size=(batch_size, seq_len, partition_vocab_size)) / 5).to(
-                torch.cuda.current_device()
-            ),
-            requires_grad=True,
-        )
-
-        ## test loss function
-        # test forward
-        ctx = torch.autograd.function.FunctionCtx()
-
-        naive_loss = naive_topk_loss_function(
-            vocab_parallel_logits,
-            target_logits,
-            target_token_ids,
-            target_log_sum_exp_logits,
-            loss_mask,
-            labels,
-            kd_loss_weight,
-            sft_loss_weight,
-            "bwd_kl" if bwd_kl else "fwd_kl",
-            cross_tokenizer,
-        )
-
-        efficient_loss, kd, sft = _TopKLogitsCrossEntropy.forward(
-            ctx,
-            vocab_parallel_logits,
-            target_logits,
-            target_token_ids,
-            labels,
-            kd_loss_weight,
-            sft_loss_weight,
-            bwd_kl,
-            cross_tokenizer,
-        )
-
-        ## sum p(x)logp(x) - p(x) logq(x)
-        efficient_loss = torch.mean(efficient_loss)
-
-        torch.testing.assert_close(naive_loss, efficient_loss)
-
-        ctx.saved_tensors = (
-            ctx.to_save
-        )  ## WAR for "AttributeError: 'FunctionCtx' object has no attribute 'saved_tensors'"
-
-        # test backward
-        naive_loss.backward()
-        naive_grad = vocab_parallel_logits.grad
-        new_grad = _TopKLogitsCrossEntropy.backward(
-            ctx, 1.0 / (batch_size * seq_len) * torch.ones(batch_size, seq_len).to(torch.cuda.current_device())
-        )[0]
-
-        torch.testing.assert_close(naive_grad, new_grad)
-
-    def _test_distributed_entropy(self, local_rank, main_address, main_port, nprocs, batch_size, seed):
-        """Test entropy against just using doing it on a single GPU
-        """
-        self._init_distributed(local_rank, main_address, main_port, nprocs)
-        device = torch.cuda.current_device()
-=======
-    fake_output.grad = None
-    from_parallel_logits_to_logprobs(fake_output, target, higher_stability=higher_stability).sum().backward()
-    fake_output_grad_fast = fake_output.grad.detach().clone()
->>>>>>> 35e5bd77
-
-    torch.testing.assert_close(
-        fake_output_grad_fast,
-        fake_output_grad_slow,
-        atol=atol,
-        rtol=rtol,
-        msg="backward pass between fast and slow log prob calculation is not the same!",
-    )
-
-
 @pytest.mark.run_only_on("GPU")
 @pytest.mark.parametrize("batch_size,seed", [(1, 5555), (4, 6666)])
 def test_distributed_entropy(init_model_parallel, batch_size, seed):
@@ -414,34 +262,6 @@
     torch.testing.assert_close(
         grad_full_slice, grad_distributed, msg="grad of entropy between distributed and full path are different!"
     )
-
-    @pytest.mark.run_only_on("GPU")
-    @pytest.mark.parametrize(
-        "K,batch_size,seq_len,partition_vocab_size,sft_loss_weight,kd_loss_weight,bwd_kl,cross_tokenizer",
-        [
-            (3, 4, 8, 16, 0.5, 0.5, False, False),
-            (3, 2, 8, 16, 0, 1.0, False, False),
-            (3, 2, 8, 32, 1.0, 0, False, False),
-            (3, 4, 8, 16, 0.5, 0.5, True, False),
-            (3, 2, 8, 16, 0, 1.0, True, False),
-            (3, 4, 8, 16, 0.5, 0.5, False, True),
-        ],
-    )
-    def test_topk_logits(
-        self, K, batch_size, seq_len, partition_vocab_size, sft_loss_weight, kd_loss_weight, bwd_kl, cross_tokenizer,
-    ):
-        self._run_test(
-            self._test_topk_logits,
-            K,
-            batch_size,
-            seq_len,
-            partition_vocab_size,
-            sft_loss_weight,
-            kd_loss_weight,
-            bwd_kl,
-            cross_tokenizer,
-        )
-
 
 @pytest.mark.run_only_on("GPU")
 @pytest.mark.parametrize(
@@ -480,4 +300,89 @@
     else:
         out_tensor = broadcast_tensor_within_pp(tensor, from_last=from_last)
         assert out_tensor.dtype == dtype
-        torch.testing.assert_close(out_tensor.to("cpu"), expected.to("cpu"))+        torch.testing.assert_close(out_tensor.to("cpu"), expected.to("cpu"))
+
+@pytest.mark.run_only_on("GPU")
+@pytest.mark.parametrize(
+    "K,batch_size,seq_len,partition_vocab_size,sft_loss_weight,kd_loss_weight,bwd_kl,cross_tokenizer",
+    [
+        (3, 4, 8, 16, 0.5, 0.5, False, False),
+        (3, 2, 8, 16, 0, 1.0, False, False),
+        (3, 2, 8, 32, 1.0, 0, False, False),
+        (3, 4, 8, 16, 0.5, 0.5, True, False),
+        (3, 2, 8, 16, 0, 1.0, True, False),
+        (3, 4, 8, 16, 0.5, 0.5, False, True),
+    ],
+)
+def test_topk_logits(
+    init_model_parallel, K, batch_size, seq_len, partition_vocab_size, sft_loss_weight, kd_loss_weight, bwd_kl, cross_tokenizer,
+):
+    init_model_parallel(tensor_model_parallel_size=torch.cuda.device_count())
+    rank = torch.distributed.get_rank()
+
+    torch.manual_seed(0)
+
+    true_logits = (
+        torch.randint(low=0, high=100, size=(batch_size, seq_len, partition_vocab_size * world_size)) / 5
+    ).to(torch.cuda.current_device())
+    target_logits, target_token_ids = torch.topk(true_logits, K)
+    target_log_sum_exp_logits = true_logits.exp().sum(-1).log()
+    loss_mask = torch.ones(target_logits.size()[:-1]).to(torch.cuda.current_device())
+    labels = torch.randint(low=0, high=partition_vocab_size * world_size, size=(batch_size, seq_len)).to(
+        torch.cuda.current_device()
+    )
+
+    torch.manual_seed(torch.cuda.current_device() + 10)
+    vocab_parallel_logits = torch.autograd.Variable(
+        (torch.randint(low=0, high=100, size=(batch_size, seq_len, partition_vocab_size)) / 5).to(
+            torch.cuda.current_device()
+        ),
+        requires_grad=True,
+    )
+
+    ## test loss function
+    # test forward
+    ctx = torch.autograd.function.FunctionCtx()
+
+    naive_loss = naive_topk_loss_function(
+        vocab_parallel_logits,
+        target_logits,
+        target_token_ids,
+        target_log_sum_exp_logits,
+        loss_mask,
+        labels,
+        kd_loss_weight,
+        sft_loss_weight,
+        "bwd_kl" if bwd_kl else "fwd_kl",
+        cross_tokenizer,
+    )
+
+    efficient_loss, kd, sft = _TopKLogitsCrossEntropy.forward(
+        ctx,
+        vocab_parallel_logits,
+        target_logits,
+        target_token_ids,
+        labels,
+        kd_loss_weight,
+        sft_loss_weight,
+        bwd_kl,
+        cross_tokenizer,
+    )
+
+    ## sum p(x)logp(x) - p(x) logq(x)
+    efficient_loss = torch.mean(efficient_loss)
+
+    torch.testing.assert_close(naive_loss, efficient_loss)
+
+    ctx.saved_tensors = (
+        ctx.to_save
+    )  ## WAR for "AttributeError: 'FunctionCtx' object has no attribute 'saved_tensors'"
+
+    # test backward
+    naive_loss.backward()
+    naive_grad = vocab_parallel_logits.grad
+    new_grad = _TopKLogitsCrossEntropy.backward(
+        ctx, 1.0 / (batch_size * seq_len) * torch.ones(batch_size, seq_len).to(torch.cuda.current_device())
+    )[0]
+
+    torch.testing.assert_close(naive_grad, new_grad)